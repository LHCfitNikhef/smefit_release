--- conflicted
+++ resolved
@@ -11,11 +11,7 @@
     strategy:
       #      max-parallel: 2
       matrix:
-<<<<<<< HEAD
-        python-version: [3.8, 3.9, 3.10.12]
-=======
         python-version: [3.8, 3.9, 3.10.13]
->>>>>>> 42a6cd9c
       fail-fast: false
 
     steps:
