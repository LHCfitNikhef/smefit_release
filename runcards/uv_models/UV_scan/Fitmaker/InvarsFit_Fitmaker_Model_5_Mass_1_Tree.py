--- conflicted
+++ resolved
@@ -1,19 +1,3 @@
-<<<<<<< HEAD
-import numpy as np
-from utils import inspect_model
-
-MODEL_SPECS = dict(id=5, collection="Fitmaker", mass=1, pto="NLO", eft="NHO" )
-
-
-def inv1(results):
-	cotBeta = results.cotBeta
-	return np.abs(cotBeta)
-
-def inv2(results):
-	cotBeta = results.cotBeta
-	Z6 = results.Z6
-	return (cotBeta*Z6)/np.abs(cotBeta)
-=======
 # -*- coding: utf-8 -*-
 import numpy as np
 from utils import inspect_model
@@ -29,5 +13,4 @@
 def inv2(results):
     cotBeta = results.cotBeta
     Z6 = results.Z6
-    return (cotBeta * Z6) / np.abs(cotBeta)
->>>>>>> 475b72ca
+    return (cotBeta * Z6) / np.abs(cotBeta)