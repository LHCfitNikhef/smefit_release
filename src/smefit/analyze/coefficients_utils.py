# -*- coding: utf-8 -*-
import itertools
import pathlib
from collections.abc import Iterable

import matplotlib.lines as mlines
import matplotlib.patches as patches
import matplotlib.pyplot as plt
import numpy as np
import pandas as pd
import seaborn as sns
from matplotlib import cm
import arviz

from .contours_2d import confidence_ellipse, plot_contours, split_solution
from .latex_tools import latex_packages, multicolum_table_header
from .spider import radar_factory


def get_confidence_values(dist, has_posterior=True):
    """
    Get confidence level bounds given the distribution
    """
    cl_vals = {}
    if has_posterior:
        cl_vals["low68"] = np.nanpercentile(dist, 16)
        cl_vals["high68"] = np.nanpercentile(dist, 84)
        cl_vals["low95"] = np.nanpercentile(dist, 2.5)
        cl_vals["high95"] = np.nanpercentile(dist, 97.5)
        cl_vals["mid"] = np.mean(dist, axis=0)

    else:
        cl_vals["low68"] = dist["68CL"][0]
        cl_vals["high68"] = dist["68CL"][1]
        cl_vals["low95"] = dist["95CL"][0]
        cl_vals["high95"] = dist["95CL"][1]
        cl_vals["mid"] = dist["bestfit"]

    for cl in [68, 95]:
        cl_vals[f"mean_err{cl}"] = (cl_vals[f"high{cl}"] - cl_vals[f"low{cl}"]) / 2.0
        cl_vals[f"err{cl}_low"] = cl_vals["mid"] - cl_vals[f"low{cl}"]
        cl_vals[f"err{cl}_high"] = cl_vals[f"high{cl}"] - cl_vals["mid"]

        # highest density intervals
        hdi_widths = np.diff(arviz.hdi(dist.values, hdi=cl * 1e-2, multimodal=True), axis=1)
        cl_vals[f"hdi_{cl}"] = np.sum(hdi_widths.flatten())
        
    cl_vals["pull"] = cl_vals["mid"] / cl_vals["mean_err68"]

    return cl_vals


def compute_confidence_level(
    posterior, coeff_info, has_posterior, disjointed_list=None
):
    """
    Compute central value, 95 % and 68 % confidence levels and store the result in a dictionary
    given a posterior distribution
    Parameters
    ----------
        posterior : dict
            posterior distributions per coefficient
        coeff_info : pandas.Series
            coefficients list for which the bounds are computed with latex names
        disjointed_list: list, optional
            list of coefficients with double solutions

    Returns
    -------
        bounds: pandas.DataFrame
            confidence level bounds per coefficient
            Note: double solutions are appended under "2"
    """
    disjointed_list = disjointed_list or []
    bounds = {}
    for (group, name), latex_name in coeff_info.items():
        if name not in posterior:
            bounds[(group, latex_name)] = {}
        else:
            posterior[name] = np.array(posterior[name])
            # double soultion
            if name in disjointed_list:
                solution1, solution2 = split_solution(posterior[name])
                bounds[(group, latex_name)] = pd.DataFrame(
                    [get_confidence_values(solution1), get_confidence_values(solution2)]
                ).stack()
            # single solution
            else:
                bounds[(group, latex_name)] = pd.DataFrame(
                    [get_confidence_values(posterior[name], has_posterior)]
                ).stack()

    return pd.DataFrame(bounds)


class CoefficientsPlotter:
    """
    Plots central values + 95% CL errors, 95% CL bounds,
    probability distributions, residuals,
    residual distribution, and energy reach.

    Also writes a table displaying values for
    68% CL bounds and central value + 95% errors.

    Takes into account parameter constraints and displays
    all non-zero parameters.

    Note: coefficients that are known to have disjoint
    probability distributions (i.e. multiple solutions)
    are manually separated by including the coefficient name
    in disjointed_list for disjointed_list2
    for global and single fit results, respectively.

    Parameters
    ----------
    report_path: pathlib.Path, str
        path to base folder, where the reports will be stored.
    coeff_config : pandas.DataFrame
        coefficients latex names by gropup type
    logo : bool
        if True dispaly the logo on scatter and bar plots

    """

    def __init__(self, report_path, coeff_config, logo=False):
        self.report_folder = report_path
        self.coeff_info = coeff_config

        # SMEFiT logo
        if logo:
            self.logo = plt.imread(
                f"{pathlib.Path(__file__).absolute().parent}/logo.png"
            )
        else:
            self.logo = None

        self.npar = self.coeff_info.shape[0]

    def _plot_logo(self, ax, extent=[0.8, 0.999, 0.001, 0.30]):
        if self.logo is not None:
            ax.imshow(
                self.logo,
                aspect="auto",
                transform=ax.transAxes,
                extent=extent,
                zorder=-1,
            )

    def _get_suplblots(self, figsize):
        groups = self.coeff_info.groupby(level=0).count()
        _, axs = plt.subplots(
            groups.size,
            1,
            gridspec_kw={"height_ratios": groups.values},
            figsize=figsize,
        )
        if not isinstance(axs, Iterable):
            axs = np.array([axs])
        return groups, axs

    def plot_coeffs(
        self, bounds, figsize=(10, 15), x_min=-400, x_max=400, x_log=True, lin_thr=1e-1
    ):
        """
        Plot central value + 95% CL errors

        Parameters
        ----------
            bounds: dict
                confidence level bounds per fit and coefficient
                Note: double solutions are appended under "2"
        """
        groups, axs = self._get_suplblots(figsize)
        bas10 = np.concatenate([-np.logspace(-4, 2, 7), np.logspace(-4, 2, 7)])

        # Spacing between fit results
        nfits = len(bounds)
        y_shift = np.linspace(-0.2 * nfits, 0.2 * nfits, nfits)
        colors = cm.get_cmap("tab20")

        def plot_error_bars(ax, vals, cnt, i, label=None):
            ax.errorbar(
                x=vals.mid,
                y=Y[cnt] + y_shift[i],
                xerr=[[vals.err95_low], [vals.err95_high]],
                color=colors(2 * i + 1),
            )
            ax.errorbar(
                x=vals.mid,
                y=Y[cnt] + y_shift[i],
                xerr=[[vals.err68_low], [vals.err68_high]],
                color=colors(2 * i),
                fmt=".",
                label=label,
            )

        # loop on gropus
        cnt_plot = 0
        for ax, (g, npar) in zip(axs, groups.items()):
            Y = 3 * np.arange(npar)
            # loop over fits
            for i, (fit_name, bound_df) in enumerate(bounds.items()):
                label = fit_name
                # loop on coeffs
                for cnt, (coeff_name, coeff) in enumerate(bound_df[g].items()):
                    # maybe there are no double solutions
                    key_not_found = f"{coeff_name} posterior is not found in {fit_name}"
                    try:
                        vals = coeff.dropna()[0]
                    except KeyError as key_not_found:
                        # fitted ?
                        if coeff.dropna().empty:
                            continue
                        raise KeyError from key_not_found
                    plot_error_bars(ax, vals, cnt, i, label=label)
                    label = None
                    # double solution
                    try:
                        vals_2 = coeff.dropna()[1]
                        plot_error_bars(ax, vals_2, cnt, i)
                    except KeyError:
                        pass

            # y thicks
            ax.set_ylim(-2, Y[-1] + 2)
            ax.set_yticks(Y, self.coeff_info[g], fontsize=13)
            # x grid
            ax.vlines(0, -2, Y[-1] + 2, ls="dashed", color="black", alpha=0.7)
            if x_log:
                x_thicks = np.concatenate([bas * np.arange(1, 10) for bas in bas10])
                if isinstance(lin_thr, dict):
                    thr = lin_thr[g]
                else:
                    thr = lin_thr
                x_thicks = x_thicks[np.abs(x_thicks) > thr / 10]
                ax.set_xscale("symlog", linthresh=thr)
                ax.set_xticks(x_thicks, minor=True)
            ax.grid(True, which="both", ls="dashed", axis="x", lw=0.5)
            if isinstance(x_max, dict):
                ax.set_xlim(x_min[g], x_max[g])
            else:
                ax.set_xlim(x_min, x_max)

            ax.set_title(f"\\rm {g}", x=0.95, y=1.0)
            cnt_plot += npar

        self._plot_logo(axs[-1])
        axs[-1].set_xlabel(r"$c_i/\Lambda^2\ ({\rm TeV}^{-2})$", fontsize=20)
        axs[0].legend(loc=0, frameon=False, prop={"size": 13})
        plt.tight_layout()
        plt.savefig(f"{self.report_folder}/coefficient_central.pdf", dpi=500)
        plt.savefig(f"{self.report_folder}/coefficient_central.png")

    def plot_coeffs_bar(
        self,
        error,
        figsize=(10, 15),
        plot_cutoff=400,
        x_log=True,
        x_min=1e-2,
        x_max=500,
        legend_loc="best",
    ):
        """
        Plot error bars at given confidence level

        Parameters
        ----------
            error: dict
               confidence level bounds per fit and coefficient
        """

        df = pd.DataFrame(error)
        groups, axs = self._get_suplblots(figsize)

        for ax, (g, bars) in zip(axs, df.groupby(level=0)):
            bars.droplevel(0).plot(
                kind="barh",
                width=0.6,
                ax=ax,
                legend=None,
                logx=x_log,
                xlim=(x_min, x_max),
                fontsize=13,
            )
            ax.set_title(f"\\rm {g}", x=0.95, y=1.0)
            ax.grid(True, which="both", ls="dashed", axis="x", lw=0.5)

            # Hard cutoff
            if plot_cutoff is not None:
                ax.vlines(
                    plot_cutoff,
                    -2,
                    3 * groups[g] + 2,
                    ls="dashed",
                    color="black",
                    alpha=0.7,
                )

        self._plot_logo(axs[-1])
        axs[-1].set_xlabel(
            r"$95\%\ {\rm Confidence\ Level\ Bounds}\ (1/{\rm TeV}^2)$", fontsize=20
        )
        axs[0].legend(loc=legend_loc, frameon=False, prop={"size": 13})
        plt.tight_layout()
        plt.savefig(f"{self.report_folder}/coefficient_bar.pdf", dpi=500)
        plt.savefig(f"{self.report_folder}/coefficient_bar.png")

    def plot_pull(
                self,
                pull,
                x_min,
                x_max,
                figsize=(10, 15),
                legend_loc="best",
    ):
        """
        Plot error bars at given confidence level

        Parameters
        ----------
            error: dict
               confidence level bounds per fit and coefficient
        """

        df = pd.DataFrame(pull)
        groups, axs = self._get_suplblots(figsize)

        for ax, (g, bars) in zip(axs, df.groupby(level=0)):
            bars.droplevel(0).plot(
                kind="barh",
                width=0.6,
                ax=ax,
                legend=None,
                xlim=(x_min, x_max),
                fontsize=13,
            )
            ax.set_title(f"\\rm {g}", x=0.95, y=1.0)
            ax.grid(True, which="both", ls="dashed", axis="x", lw=0.5)


        self._plot_logo(axs[-1])
        axs[-1].set_xlabel(r"${\rm Fit\:Residual\:}(\sigma)$", fontsize=20)
        axs[0].legend(loc=legend_loc, frameon=False, prop={"size": 13})
        plt.tight_layout()
        plt.savefig(f"{self.report_folder}/coefficient_pull.pdf", dpi=500)
        plt.savefig(f"{self.report_folder}/coefficient_pull.png")
        
    # def plot_pull(
    #     self,
    #     pull,
    #     figsize=(10, 15),
    #     legend_loc="best",
    # ):
    #     """
    #     Plot error bars at given confidence level
    #
    #     Parameters
    #     ----------
    #         error: dict
    #            confidence level bounds per fit and coefficient
    #     """
    #     # df = pd.DataFrame(pull)
    #     # groups, axs = self._get_suplblots(figsize)
    #     #
    #     # for ax, (g, bars) in zip(axs, df.groupby(level=0)):
    #     #     import pdb; pdb.set_trace()
    #     #     bars.droplevel(0).plot(
    #     #         kind="scatter",
    #     #         width=0.6,
    #     #         ax=ax,
    #     #         legend=None,
    #     #         logx=False,
    #     #         xlim=(-4, 4),
    #     #         fontsize=13,
    #     #     )
    #     #     ax.set_title(f"\\rm {g}", x=0.95, y=1.0)
    #     #     ax.grid(True, which="both", ls="dashed", axis="x", lw=0.5)
    #     #
    #     # self._plot_logo(axs[-1])
    #     # axs[-1].set_xlabel(
    #     #     r"${\rm Pull}$", fontsize=20
    #     # )
    #     # axs[0].legend(loc=legend_loc, frameon=False, prop={"size": 13})
    #     # plt.tight_layout()
    #     # plt.savefig(f"{self.report_folder}/coefficient_pull.pdf", dpi=500)
    #     # plt.savefig(f"{self.report_folder}/coefficient_pull.png")
    #
    #     groups, axs = self._get_suplblots(figsize)
    #     bas10 = np.concatenate([-np.logspace(-4, 2, 7), np.logspace(-4, 2, 7)])
    #
    #     # Spacing between fit results
    #
    #     nfits = len(pull)
    #     y_shift = np.linspace(-0.4 * nfits, 0.4 * nfits, nfits)
    #     colors = cm.get_cmap("tab10")
    #
    #
    #     # loop on gropus
    #     cnt_plot = 0
    #     for ax, (g, npar) in zip(axs, groups.items()):
    #         Y = 3 * np.arange(npar)
    #         # loop over fits
    #         for i, (fit_name, pull_df) in enumerate(pull.items()):
    #             label = fit_name
    #             # loop on coeffs
    #             for cnt, (coeff_name, pull_coeff) in enumerate(pull_df[g].items()):
    #                 ax.barh()
    #                 ax.scatter(
    #                     x=pull_coeff,
    #                     y=Y[cnt] + y_shift[i],
    #                     color=colors(i),
    #                     label = label
    #                 )
    #                 label = None
    #
    #
    #         # y thicks
    #         ax.set_ylim(-2, Y[-1] + 2)
    #         ax.set_yticks(Y, self.coeff_info[g], fontsize=13)
    #         # x grid
    #         ax.vlines(0, -2, Y[-1] + 2, ls="dashed", color="black", alpha=0.7)
    #
    #         ax.grid(True, which="both", ls="dashed", axis="x", lw=0.5)
    #
    #         ax.set_xlim(-2, 2)
    #
    #         ax.set_title(f"\\rm {g}", x=0.95, y=1.0)
    #         cnt_plot += npar
    #
    #     self._plot_logo(axs[-1])
    #     axs[-1].set_xlabel(r"${\rm Fit\:Residual\:}(\sigma)$", fontsize=20)
    #     axs[0].legend(loc='upper center', frameon=False, prop={"size": 13}, bbox_to_anchor=(0.0, 1.06, 1.0, 0.05),
    #        ncol=nfits)
    #     plt.tight_layout()
    #     plt.savefig(f"{self.report_folder}/coefficient_pull.pdf", dpi=500)
    #     plt.savefig(f"{self.report_folder}/coefficient_pull.png")

    def plot_spider(
        self,
        error,
        labels,
        title,
        marker,
        ncol,
        ymax=100,
        log_scale=True,
        fontsize=12,
        figsize=(9, 9),
        legend_loc="best",
        radial_lines=[1, 5, 10, 20, 40, 60, 80],
    ):
        """
        Plot error bars at given confidence level

        Parameters
        ----------
            error: dict
               confidence level bounds per fit and coefficient
        """

        def log_transform(x, delta):
            return np.log10(x) + delta

        df = pd.DataFrame(error)

        # check if more than one fit is loaded
        if df.shape[1] < 2:
            print("At least two fits are required for the spider plot atm")

        theta = radar_factory(len(df), frame="circle")

        # normalise to first fit
        ratio = df.iloc[:, 1:].values / df.iloc[:, 0].values.reshape(-1, 1) * 100
        delta = np.abs(np.log10(min(ratio.flatten())))

        if log_scale:
            data = log_transform(ratio, delta)
        else:
            data = ratio

        spoke_labels = [op[1] for op in df.index]

        fig = plt.figure(figsize=figsize)
        # outer_ax_width = 0.7
        outer_ax_width = 0.8
        left_outer_ax = (1 - outer_ax_width) / 2
        rect = [left_outer_ax, left_outer_ax, outer_ax_width, outer_ax_width]
        n_axis = 3
        axes = [fig.add_axes(rect, projection="radar") for i in range(n_axis)]

        perc_labels = [rf"$\mathbf{{{(perc / 100):.3g}}}$" for perc in radial_lines]
        if log_scale:
            radial_lines = log_transform(radial_lines, delta)

        # take first axis as main, the rest only serve to show the remaining percentage axes
        ax = axes[0]

        # align with Oll

        Oll_idx = [pair[1] for pair in self.coeff_info.index.tolist()].index("Oll")
        start_angle = theta[Oll_idx] * 180 / np.pi

        angles = np.arange(
            start_angle, start_angle + 360, 360.0 / n_axis
        )  # zero degrees is 12 o'clock

        prop_cycle = plt.rcParams["axes.prop_cycle"]
        colors = prop_cycle.by_key()["color"]

        markers = itertools.cycle(marker)

        for i, data_fit_i in enumerate(data.T):
            ax.plot(theta, data_fit_i, color=colors[i], zorder=1)
            ax.scatter(
                theta, data_fit_i, marker=next(markers), s=50, color=colors[i], zorder=1
            )
            ax.fill(
                theta,
                data_fit_i,
                alpha=0.25,
                label="_nolegend_",
                color=colors[i],
                zorder=1,
            )

        for i, axis in enumerate(axes):
            if i > 0:
                axis.patch.set_visible(False)
                # axis.rgrid("off")
                axis.xaxis.set_visible(False)

            angle = angles[i]
            text_alignment = "right" if angle % 360 > 180 else "left"

            axis.yaxis.set_tick_params(labelsize=11, zorder=100)

            if i == 0:
                axis.set_rgrids(
                    radial_lines,
                    angle=angle,
                    labels=perc_labels,
                    horizontalalignment=text_alignment,
                    zorder=0,
                )
            else:
                axis.set_rgrids(
                    radial_lines[1:],
                    angle=angle,
                    labels=perc_labels[1:],
                    horizontalalignment=text_alignment,
                    zorder=0,
                )

            if log_scale:
                axis.set_ylim(0, log_transform(ymax, delta))
            else:
                axis.set_ylim(0, ymax)

        ax.set_varlabels(spoke_labels, fontsize=fontsize)
        ax.tick_params(axis="x", pad=17)

        ax2 = fig.add_axes(rect=[0, 0, 1, 1])
        width_disk = 0.055
        ax2.patch.set_visible(False)
        ax2.grid("off")
        ax2.xaxis.set_visible(False)
        ax2.yaxis.set_visible(False)
        delta_disk = 0.3
        radius = outer_ax_width / 2 + (1 + delta_disk) * width_disk

        ax2.set_title(title, fontsize=18)

        class_names = ["4H", "2L2H", "2FB", "4l", "B"]
        angle_sweep = [
            sum(op_type in index for index in self.coeff_info.index)
            / len(self.coeff_info)
            for op_type in class_names
        ]

        # determine angles of the colored arcs
        prop_cycle = plt.rcParams["axes.prop_cycle"]
        colors = prop_cycle.by_key()["color"]

        filled_start_angle = 90 - 180 / len(self.coeff_info)

        for i, op_type in enumerate(class_names):

            filled_end_angle = (
                angle_sweep[i] * 360 + filled_start_angle
            )  # End angle in degrees
            center = (0.5, 0.5)  # Coordinates relative to the figure

            alpha = 0.3

            ax2.axis("off")

            # Create the filled portion of the circular patch
            filled_wedge = patches.Wedge(
                center,
                radius,
                filled_start_angle,
                filled_end_angle,
                facecolor=colors[i],
                alpha=alpha,
                ec=None,
                width=width_disk,
                transform=ax2.transAxes,
            )
            ax2.add_patch(filled_wedge)

            filled_start_angle += angle_sweep[i] * 360

        handles = [
            plt.Line2D(
                [0],
                [0],
                color=colors[i],
                linewidth=3,
                marker=next(markers),
                markersize=10,
            )
            for i in range(len(labels[1:]))
        ]


        ax2.legend(
            handles,
            labels[1:],
            frameon=False,
            fontsize=15,
            loc=legend_loc,
            ncol=ncol,
            bbox_to_anchor=(0.0, -0.05, 1.0, 0.05),
            bbox_transform=fig.transFigure,
        )

        self._plot_logo(ax2, [0.75, 0.95, 0.001, 0.07])

        plt.savefig(
            f"{self.report_folder}/spider_plot.pdf", dpi=500, bbox_inches="tight"
        )
        plt.savefig(f"{self.report_folder}/spider_plot.png", bbox_inches="tight")

    def plot_posteriors(self, posteriors, labels, disjointed_lists=None):
        """Plot posteriors histograms.

        Parameters
        ----------
            posteriors : list
                posterior distributions per fit and coefficient
            labels : list
                list of fit names
            disjointed_list: list, optional
                list of coefficients with double solutions per fit
        """
        colors = plt.rcParams["axes.prop_cycle"].by_key()["color"]
<<<<<<< HEAD
        grid_size = int(np.sqrt(self.npar)) + 1
        fig = plt.figure(figsize=(grid_size * 4, grid_size * 4))
=======

        n_cols = int(np.ceil(np.sqrt(self.npar)))
        if self.npar < n_cols:
            n_cols = n_params
        n_rows = int(np.ceil(self.npar / n_cols))

        fig = plt.figure(figsize=(n_cols * 4, n_rows * 3))
>>>>>>> 3698c9cd
        # loop on coefficients
        cnt = 0
        for idx, ((_, l), latex_name) in enumerate(self.coeff_info.items()):
<<<<<<< HEAD
            try:
                ax = plt.subplot(grid_size, grid_size, idx + 1)
            except ValueError:

                ax = plt.subplot(grid_size, grid_size, idx + 1)
=======

            ax = plt.subplot(n_rows, n_cols, idx + 1)
>>>>>>> 3698c9cd
            # loop on fits
            for clr_idx, posterior in enumerate(posteriors):
                if l not in posterior:
                    continue
                solution = posterior[l]

                if disjointed_lists[clr_idx] is None:
                    pass
                elif l in disjointed_lists[clr_idx]:
                    solution, solution2 = split_solution(posterior[l])
                    ax.hist(
                        solution2,
                        bins="fd",
                        density=True,
                        color=colors[clr_idx],
                        edgecolor="black",
                        alpha=0.3,
                    )
                ax.hist(
                    solution,
                    bins="fd",
                    density=True,
                    color=colors[clr_idx],
                    edgecolor="black",
                    alpha=0.3,
                    label=labels[clr_idx],
                )
                ax.text(
                    0.05,
                    0.85,
                    latex_name,
                    transform=ax.transAxes,
                    fontsize=25,
                )

                ax.tick_params(which="both", direction="in", labelsize=22.5)
                ax.tick_params(labelleft=False)
<<<<<<< HEAD
            cnt += 1
=======
                print(latex_name)
>>>>>>> 3698c9cd

        lines, labels = fig.axes[0].get_legend_handles_labels()
        for axes in fig.axes:
            if len(axes.get_legend_handles_labels()[0]) > len(lines):
                lines, labels = axes.get_legend_handles_labels()

<<<<<<< HEAD
        fig.legend(
            lines,
            labels,
            ncol=len(posteriors),
            prop={"size": 25 * (grid_size * 4) / 20},
            bbox_to_anchor=(0.5, 1.0),
            loc="upper center",
            frameon=False,
        )

        ax_logo_nr = int(np.ceil(cnt / grid_size)) * grid_size
        ax_logo = plt.subplot(grid_size, grid_size, ax_logo_nr)
        # ax_logo = fig.axes[grid_size]
        # ax_logo.patch.set_visible(False)
        # ax_logo.xaxis.set_visible(False)
        # ax_logo.yaxis.set_visible(False)
        plt.axis('off')
        self._plot_logo(ax_logo, [0, 1, 0.001, 0.4])
        # self._plot_logo(ax_logo, [0, 1, 1.1, 1.3])

        fig.tight_layout(
            rect=[0, 0.05 * (5.0 / grid_size), 1, 1 - 0.08 * (5.0 / grid_size)]
        )
        # fig.tight_layout()



=======
        plt.tight_layout(rect=[0, 0, 1, 1 - 0.05 * (10. / n_rows)])
        fig.legend(
            lines, labels, prop={"size": 25 * (n_cols * 4) / 20}, bbox_to_anchor=(0.5, 1.0), loc='upper center',
            frameon=False, ncol=len(posteriors)
        )

>>>>>>> 3698c9cd
        plt.savefig(f"{self.report_folder}/coefficient_histo.pdf")
        plt.savefig(f"{self.report_folder}/coefficient_histo.png")

    def plot_contours_2d(
        self,
        posteriors,
        labels,
        confidence_level=95,
        dofs_show=None,
        double_solution=None,
    ):
        """Plots 2D marginalised projections confidence level contours

        Parameters
        ----------
        posteriors : list
            posterior distributions per fit and coefficient
        labels : list
            list of fit names
        dofs_show: list, optional
            List of coefficients to include in the cornerplot, set to ``None`` by default, i.e. all fitted coefficients
            are included.
        """

        if double_solution is None:
            double_solution = {"fit1": [], "fit2": []}
        if dofs_show is not None:
            posteriors = [
                (posterior[0][dofs_show], posterior[1]) for posterior in posteriors
            ]
            coeff = dofs_show
            n_par = len(dofs_show)
        else:
            coeff = self.coeff_info.index.levels[1]
            n_par = self.npar

        n_cols = n_par - 1 if n_par != 2 else 2
        n_rows = n_cols
        if n_par > 2:
            fig = plt.figure(figsize=(n_cols * 4, n_rows * 4))
            grid = plt.GridSpec(n_rows, n_cols, hspace=0.1, wspace=0.1)
        else:
            fig = plt.figure()
            grid = plt.GridSpec(1, 2, hspace=0.1, wspace=0.1)

        c1_old = coeff[0]

        row_idx = -1
        col_idx = -1
        j = 1

        # loop over coefficient pairs
        for c1, c2 in itertools.combinations(coeff, 2):
            if c1 != c1_old:
                row_idx += -1
                col_idx = -1 - j
                j += 1
                c1_old = c1
            if n_par > 2:
                ax = fig.add_subplot(grid[row_idx, col_idx])
            else:
                ax = fig.add_subplot(grid[0, 0])

            # loop over fits
            hndls_all = []
            fit_number = -1
            for clr_idx, (posterior, kde) in enumerate(posteriors):
                fit_number = fit_number + 1
                if isinstance(confidence_level, list):
                    colors = plt.rcParams["axes.prop_cycle"].by_key()["color"]
                    # plot the first one dashed
                    if kde:
                        sns.kdeplot(
                            x=posterior[c2].values,
                            y=posterior[c1].values,
                            levels=[1 - confidence_level[0] / 100.0, 1.0],
                            bw_adjust=1.2,
                            ax=ax,
                            linestyles="dashed",
                            linewidths=2,
                            color=colors[clr_idx],
                            label=confidence_level[0],
                        )
                    else:
                        confidence_ellipse(
                            posterior[c2].values,
                            posterior[c1].values,
                            ax,
                            edgecolor=colors[clr_idx],
                            confidence_level=confidence_level[0],
                            linestyle="dashed",
                            linewidth=2,
                        )
                    cl = confidence_level[1]
                else:
                    cl = confidence_level

                hndls_contours = plot_contours(
                    ax,
                    posterior,
                    coeff1=c1,
                    coeff2=c2,
                    ax_labels=[
                        self.coeff_info[:, c1].values[0],
                        self.coeff_info[:, c2].values[0],
                    ],
                    kde=kde,
                    clr_idx=clr_idx,
                    confidence_level=cl,
                    double_solution=list(double_solution.values())[clr_idx],
                )
                hndls_all.append(hndls_contours)

                if row_idx != -1:
                    ax.set(xlabel=None)
                    ax.tick_params(
                        axis="x",  # changes apply to the x-axis
                        which="both",  # both major and minor ticks are affected
                        labelbottom=False,
                    )
                if (n_par > 2 and col_idx != -n_cols) or (n_par == 2 and col_idx != -1):
                    ax.set(ylabel=None)
                    ax.tick_params(
                        axis="y",  # changes apply to the y-axis
                        which="both",  # both major and minor ticks are affected
                        labelleft=False,
                    )
                if isinstance(confidence_level, list):
                    hndls_all.append(
                        mlines.Line2D(
                            [],
                            [],
                            linestyle="--",
                            linewidth=2,
                            alpha=1,
                            color=colors[clr_idx],
                        )
                    )
                    hndls_all.append(
                        mlines.Line2D(
                            [],
                            [],
                            linestyle="-",
                            linewidth=2,
                            alpha=1,
                            color=colors[clr_idx],
                        )
                    )
                    hndls_all.append(
                        mlines.Line2D(
                            [],
                            [],
                            color=colors[clr_idx],
                            marker="o",
                            linestyle="None",
                            markersize=8,
                            label="Best fit",
                        )
                    )
                    labels.insert(
                        1 + 4 * fit_number, str(confidence_level[0]) + r"\% C.L."
                    )
                    labels.insert(
                        2 + 4 * fit_number, str(confidence_level[1]) + r"\% C.L."
                    )
                    labels.insert(3 + 4 * fit_number, "Best fit")
                    # labels already contain all fit name, so for each fit we need to insert C.L. contours at right pos
            hndls_sm_point = ax.scatter(0, 0, c="k", marker="+", s=50, zorder=10)
            hndls_all.append(hndls_sm_point)

            col_idx -= 1
            ax.locator_params(axis="x", nbins=5)
            ax.locator_params(axis="y", nbins=6)
            ax.minorticks_on()
            ax.grid(linestyle="dotted", linewidth=0.5)

        ax = fig.add_subplot(grid[0, -1])
        ax.axis("off")
        ax.legend(
            labels=labels + [r"$\mathrm{SM}$"],
            handles=hndls_all,
            loc="upper left",
            frameon=False,
            fontsize=24,
            handlelength=1,
            borderpad=0.5,
            handletextpad=1,
            title_fontsize=24,
        )

        fig.suptitle(
            r"$\mathrm{Marginalised}\:95\:\%\:\mathrm{C.L.\:intervals}$", fontsize=18
        )
        grid.tight_layout(fig)
        fig.savefig(f"{self.report_folder}/contours_2d.pdf")
        fig.savefig(f"{self.report_folder}/contours_2d.png")

    def write_cl_table(self, bounds, round_val=3):
        """Coefficients latex table"""
        nfits = len(bounds)
        L = latex_packages()
        L.extend(
            [
                r"\begin{document}",
                "\n",
                "\n",
                r"\begin{table}[H]",
                r"\centering",
                r"\begin{tabular}{|c|c|" + "c|" * nfits + "}",
            ]
        )
        L.extend(multicolum_table_header(bounds.keys(), ncolumn=1))
        L.append(
            r"Class & Coefficients"
            + r"& 95\% CL Bounds" * nfits
            + r"\\ \hline"
        )

        for group, coeff_group in self.coeff_info.groupby(level=0):
            coeff_group = coeff_group.droplevel(0)
            L.append(f"\\multirow{{{coeff_group.shape[0]}}}{{*}}{{{group}}}")
            # loop on coefficients
            for latex_name in coeff_group.values:
                temp = f" & {latex_name}"
                temp2 = " &"
                # loop on fits
                for bound_df in bounds.values():
                    try:
                        cl_vals = bound_df[(group, latex_name)].dropna()[0]
                    except KeyError:
                        # not fitted
                        if bound_df[(group, latex_name)].dropna().empty:
                            temp += r" & \textemdash "
                            continue
                        raise KeyError(f"{latex_name} is not found in posterior")

                    temp += f"& [{cl_vals['low95']:.3f}, {cl_vals['high95']:.3f}]"
                    # double solution
                    try:
                        cl_vals_2 = bound_df[(group, latex_name)].dropna()[1]
                        temp2 += f"& [{cl_vals_2['low95']:.3f}, {cl_vals_2['high95']:.3f}]"
                    except KeyError:
                        temp2 += r" &"

                #append double solution
                if temp2 != " &" * (nfits + 1) and "textemdash" not in temp:
                    temp += f" \\\\ \\cline{{3-{(2 + nfits)}}}"
                    temp += temp2

                temp += f" \\\\ \\cline{{2-{(2 + nfits)}}}"
                L.append(temp)
            L.append(r"\hline")
        L.extend(
            [
                r"\end{tabular}",
                r"\caption{Coefficient comparison}",
                r"\end{table}",
                "\n",
                "\n",
            ]
        )
        return L

    # def write_cl_table(self, bounds, round_val=3):
    #     """Coefficients latex table"""
    #     nfits = len(bounds)
    #     L = latex_packages()
    #     L.extend(
    #         [
    #             r"\begin{document}",
    #             "\n",
    #             "\n",
    #             r"\begin{table}[H]",
    #             r"\centering",
    #             r"\begin{tabular}{|c|c|" + "c|c|c|" * nfits + "}",
    #         ]
    #     )
    #     L.extend(multicolum_table_header(bounds.keys(), ncolumn=3))
    #     L.append(
    #         r"Class & Coefficients"
    #         + r" & best & 68\% CL Bounds & 95\% CL Bounds" * nfits
    #         + r"\\ \hline"
    #     )
    #
    #     for group, coeff_group in self.coeff_info.groupby(level=0):
    #         coeff_group = coeff_group.droplevel(0)
    #         L.append(f"\\multirow{{{coeff_group.shape[0]}}}{{*}}{{{group}}}")
    #         # loop on coefficients
    #         for latex_name in coeff_group.values:
    #             temp = f" & {latex_name}"
    #             temp2 = " &"
    #             # loop on fits
    #             for bound_df in bounds.values():
    #                 try:
    #                     cl_vals = bound_df[(group, latex_name)].dropna()[0]
    #                 except KeyError:
    #                     # not fitted
    #                     if bound_df[(group, latex_name)].dropna().empty:
    #                         temp += r" & \textemdash & \textemdash & \textemdash "
    #                         continue
    #                     raise KeyError(f"{latex_name} is not found in posterior")
    #
    #                 temp += f" & {np.round(cl_vals['mid'],round_val)} \
    #                         & [{np.round(cl_vals['low68'],round_val)},{np.round(cl_vals['high68'],round_val)}] \
    #                             & [{np.round(cl_vals['low95'],round_val)},{np.round(cl_vals['high95'],round_val)}]"
    #                 # double solution
    #                 try:
    #                     cl_vals_2 = bound_df[(group, latex_name)].dropna()[1]
    #                     temp2 += f" & {np.round(cl_vals_2['mid'],round_val)} \
    #                             & [{np.round(cl_vals_2['low68'],round_val)},{np.round(cl_vals_2['high68'],round_val)}] \
    #                                 & [{np.round(cl_vals_2['low95'],round_val)},{np.round(cl_vals_2['high95'],round_val)}]"
    #                 except KeyError:
    #                     temp2 += r" & & &"
    #
    #             # append double solution
    #             if temp2 != " &" * (3 * nfits + 1):
    #                 temp += f" \\\\ \\cline{{3-{(2 + 3 * nfits)}}}"
    #                 temp += temp2
    #
    #             temp += f" \\\\ \\cline{{2-{(2 + 3 * nfits)}}}"
    #             L.append(temp)
    #         L.append(r"\hline")
    #     L.extend(
    #         [
    #             r"\end{tabular}",
    #             r"\caption{Coefficient comparison}",
    #             r"\end{table}",
    #             "\n",
    #             "\n",
    #         ]
    #     )
    #     return L<|MERGE_RESOLUTION|>--- conflicted
+++ resolved
@@ -3,6 +3,7 @@
 import pathlib
 from collections.abc import Iterable
 
+import arviz
 import matplotlib.lines as mlines
 import matplotlib.patches as patches
 import matplotlib.pyplot as plt
@@ -10,7 +11,6 @@
 import pandas as pd
 import seaborn as sns
 from matplotlib import cm
-import arviz
 
 from .contours_2d import confidence_ellipse, plot_contours, split_solution
 from .latex_tools import latex_packages, multicolum_table_header
@@ -42,9 +42,11 @@
         cl_vals[f"err{cl}_high"] = cl_vals[f"high{cl}"] - cl_vals["mid"]
 
         # highest density intervals
-        hdi_widths = np.diff(arviz.hdi(dist.values, hdi=cl * 1e-2, multimodal=True), axis=1)
+        hdi_widths = np.diff(
+            arviz.hdi(dist.values, hdi=cl * 1e-2, multimodal=True), axis=1
+        )
         cl_vals[f"hdi_{cl}"] = np.sum(hdi_widths.flatten())
-        
+
     cl_vals["pull"] = cl_vals["mid"] / cl_vals["mean_err68"]
 
     return cl_vals
@@ -89,7 +91,6 @@
                 bounds[(group, latex_name)] = pd.DataFrame(
                     [get_confidence_values(posterior[name], has_posterior)]
                 ).stack()
-
     return pd.DataFrame(bounds)
 
 
@@ -269,7 +270,6 @@
             error: dict
                confidence level bounds per fit and coefficient
         """
-
         df = pd.DataFrame(error)
         groups, axs = self._get_suplblots(figsize)
 
@@ -307,12 +307,12 @@
         plt.savefig(f"{self.report_folder}/coefficient_bar.png")
 
     def plot_pull(
-                self,
-                pull,
-                x_min,
-                x_max,
-                figsize=(10, 15),
-                legend_loc="best",
+        self,
+        pull,
+        x_min,
+        x_max,
+        figsize=(10, 15),
+        legend_loc="best",
     ):
         """
         Plot error bars at given confidence level
@@ -338,14 +338,13 @@
             ax.set_title(f"\\rm {g}", x=0.95, y=1.0)
             ax.grid(True, which="both", ls="dashed", axis="x", lw=0.5)
 
-
         self._plot_logo(axs[-1])
         axs[-1].set_xlabel(r"${\rm Fit\:Residual\:}(\sigma)$", fontsize=20)
         axs[0].legend(loc=legend_loc, frameon=False, prop={"size": 13})
         plt.tight_layout()
         plt.savefig(f"{self.report_folder}/coefficient_pull.pdf", dpi=500)
         plt.savefig(f"{self.report_folder}/coefficient_pull.png")
-        
+
     # def plot_pull(
     #     self,
     #     pull,
@@ -623,7 +622,6 @@
             for i in range(len(labels[1:]))
         ]
 
-
         ax2.legend(
             handles,
             labels[1:],
@@ -655,31 +653,15 @@
                 list of coefficients with double solutions per fit
         """
         colors = plt.rcParams["axes.prop_cycle"].by_key()["color"]
-<<<<<<< HEAD
         grid_size = int(np.sqrt(self.npar)) + 1
         fig = plt.figure(figsize=(grid_size * 4, grid_size * 4))
-=======
-
-        n_cols = int(np.ceil(np.sqrt(self.npar)))
-        if self.npar < n_cols:
-            n_cols = n_params
-        n_rows = int(np.ceil(self.npar / n_cols))
-
-        fig = plt.figure(figsize=(n_cols * 4, n_rows * 3))
->>>>>>> 3698c9cd
         # loop on coefficients
         cnt = 0
         for idx, ((_, l), latex_name) in enumerate(self.coeff_info.items()):
-<<<<<<< HEAD
             try:
                 ax = plt.subplot(grid_size, grid_size, idx + 1)
             except ValueError:
-
                 ax = plt.subplot(grid_size, grid_size, idx + 1)
-=======
-
-            ax = plt.subplot(n_rows, n_cols, idx + 1)
->>>>>>> 3698c9cd
             # loop on fits
             for clr_idx, posterior in enumerate(posteriors):
                 if l not in posterior:
@@ -714,21 +696,15 @@
                     transform=ax.transAxes,
                     fontsize=25,
                 )
-
                 ax.tick_params(which="both", direction="in", labelsize=22.5)
                 ax.tick_params(labelleft=False)
-<<<<<<< HEAD
             cnt += 1
-=======
-                print(latex_name)
->>>>>>> 3698c9cd
 
         lines, labels = fig.axes[0].get_legend_handles_labels()
         for axes in fig.axes:
             if len(axes.get_legend_handles_labels()[0]) > len(lines):
                 lines, labels = axes.get_legend_handles_labels()
 
-<<<<<<< HEAD
         fig.legend(
             lines,
             labels,
@@ -741,29 +717,14 @@
 
         ax_logo_nr = int(np.ceil(cnt / grid_size)) * grid_size
         ax_logo = plt.subplot(grid_size, grid_size, ax_logo_nr)
-        # ax_logo = fig.axes[grid_size]
-        # ax_logo.patch.set_visible(False)
-        # ax_logo.xaxis.set_visible(False)
-        # ax_logo.yaxis.set_visible(False)
-        plt.axis('off')
+
+        plt.axis("off")
         self._plot_logo(ax_logo, [0, 1, 0.001, 0.4])
-        # self._plot_logo(ax_logo, [0, 1, 1.1, 1.3])
 
         fig.tight_layout(
             rect=[0, 0.05 * (5.0 / grid_size), 1, 1 - 0.08 * (5.0 / grid_size)]
         )
-        # fig.tight_layout()
-
-
-
-=======
-        plt.tight_layout(rect=[0, 0, 1, 1 - 0.05 * (10. / n_rows)])
-        fig.legend(
-            lines, labels, prop={"size": 25 * (n_cols * 4) / 20}, bbox_to_anchor=(0.5, 1.0), loc='upper center',
-            frameon=False, ncol=len(posteriors)
-        )
-
->>>>>>> 3698c9cd
+
         plt.savefig(f"{self.report_folder}/coefficient_histo.pdf")
         plt.savefig(f"{self.report_folder}/coefficient_histo.png")
 
@@ -976,11 +937,7 @@
             ]
         )
         L.extend(multicolum_table_header(bounds.keys(), ncolumn=1))
-        L.append(
-            r"Class & Coefficients"
-            + r"& 95\% CL Bounds" * nfits
-            + r"\\ \hline"
-        )
+        L.append(r"Class & Coefficients" + r"& 95\% CL Bounds" * nfits + r"\\ \hline")
 
         for group, coeff_group in self.coeff_info.groupby(level=0):
             coeff_group = coeff_group.droplevel(0)
@@ -1004,11 +961,13 @@
                     # double solution
                     try:
                         cl_vals_2 = bound_df[(group, latex_name)].dropna()[1]
-                        temp2 += f"& [{cl_vals_2['low95']:.3f}, {cl_vals_2['high95']:.3f}]"
+                        temp2 += (
+                            f"& [{cl_vals_2['low95']:.3f}, {cl_vals_2['high95']:.3f}]"
+                        )
                     except KeyError:
                         temp2 += r" &"
 
-                #append double solution
+                # append double solution
                 if temp2 != " &" * (nfits + 1) and "textemdash" not in temp:
                     temp += f" \\\\ \\cline{{3-{(2 + nfits)}}}"
                     temp += temp2
