--- conflicted
+++ resolved
@@ -54,11 +54,7 @@
     return solution1, solution2
 
 
-<<<<<<< HEAD
 def compute_confidence_level(posterior, coeff_df, has_posterior, disjointed_list=None):
-=======
-def compute_confidence_level(posterior, coeff_info, disjointed_list=None):
->>>>>>> 2792130c
     """
     Compute central value, 95 % and 68 % confidence levels and store the result in a dictionary
     given a posterior distribution
@@ -92,13 +88,9 @@
                 ).stack()
             # single solution
             else:
-<<<<<<< HEAD
-                bounds[latex_name] = pd.DataFrame(
+
+                bounds[(group, latex_name)] = pd.DataFrame(
                     [get_confidence_values(posterior[name], has_posterior)]
-=======
-                bounds[(group, latex_name)] = pd.DataFrame(
-                    [get_confidence_values(posterior[name])]
->>>>>>> 2792130c
                 ).stack()
     return pd.DataFrame(bounds)
 
