--- conflicted
+++ resolved
@@ -7,10 +7,7 @@
 import pandas as pd
 from matplotlib import cm
 from collections.abc import Iterable
-<<<<<<< HEAD
-=======
-
->>>>>>> 351000d8
+
 
 from .contours_2d import plot_contours
 from .latex_tools import latex_packages, multicolum_table_header
