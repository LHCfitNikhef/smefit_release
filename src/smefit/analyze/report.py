# -*- coding: utf-8 -*-
import numpy as np
import pandas as pd
from matplotlib import rc, use

from ..fit_manager import FitManager
from ..log import logging
from .chi2_utils import Chi2tableCalculator
from .coefficients_utils import CoefficientsPlotter, compute_confidence_level
from .correlations import plot_correlations
from .latex_tools import run_pdflatex
from .pca import PcaCalculator
from .summary import SummaryWriter

_logger = logging.getLogger(__name__)

# global mathplotlib settings
use("PDF")
rc("font", **{"family": "sans-serif", "sans-serif": ["Helvetica"]})
rc("text", **{"usetex": True, "latex.preamble": r"\usepackage{amssymb}"})


class Report:
    r"""Class to manage the report.
    If :math:`\chi^2`, Fisher or Data vs Theory plots are produced it computes the
    best fit theory predictions.

    Attributes
    ----------
        report: str
            path to report folder
        fits: numpy.ndarray
            array with fits (instances of `smefit.fit_manager.FitManger`) included in the report
        data_info: pandas.DataFrame
            datasets information (references and data groups)
        coeff_info: pandas.DataFrame
            coefficients information (group and latex name)

    Parameters
    ----------
        report_path: pathlib.Path, str
            path to base folder, where the reports will be stored.
        result_path: pathlib.Path, str
            path to base folder, where the results are stored.
        report_config: dict
            dictionary with report configuration, see `/run_cards/analyze/report_runcard.yaml`
            for and example
    """

    def __init__(self, report_path, result_path, report_config):

        self.report = f"{report_path}/{report_config['name']}"
        self.fits = []
        # build the fits labels if needed
        if "fit_labels" not in report_config:
            fit_labels = [
                r"${\rm %s}$" % fit.replace("_", r"\ ")
                for fit in report_config["result_IDs"]
            ]
        else:
            fit_labels = report_config["fit_labels"]
        # Loads fits
        for name, label in zip(report_config["result_IDs"], fit_labels):
            fit = FitManager(result_path, name, label)
            fit.load_results()
            if "PCA" in report_config or "chi2_plots" in report_config:
                fit.load_datasets()
            self.fits.append(fit)
        self.fits = np.array(self.fits)

        # Loads useful information about data
        self.data_info = self._load_grouped_info(report_config["data_info"], "datasets")
        # Loads coefficients grouped with latex name
        self.coeff_info = self._load_grouped_info(
            report_config["coeff_info"], "coefficients"
        )

    def _load_grouped_info(self, raw_dict, key):
        """
        Load grouped info of coefficients and datasets
        Only elements appearing ad lest once in the fit configs are
        kept

        Parameters
        ----------
            raw_dict: dict
                raw dictionary with relevant information
            key: "datasets" or "coefficients"
                key to check

        Returns
        _______
            grouped_config: pandas.DataFrame
                table with information by group
        """
        out_dict = {}
        for group, entries in raw_dict.items():
            out_dict[group] = {}
            for val in entries:
                if np.any([val[0] in fit.config[key] for fit in self.fits]):
                    out_dict[group][val[0]] = val[1]

            if len(out_dict[group]) == 0:
                out_dict.pop(group)
        return pd.DataFrame(out_dict).stack().swaplevel()

    def summary(self):
        """
        Summary Table runner.
        """
        lines = SummaryWriter(self.fits, self.data_info, self.coeff_info).write()
        run_pdflatex(self.report, lines, "summary")

    def chi2(self, table=True, plot_experiment=None, plot_distribution=None):
        r"""
        :math:`\chi^2` table and plots runner.

        Parameters
        ----------
        table: bool, optional
            write the latex :math:`\chi^2` table per dataset
        plot_experiment: bool, optional
            plot the :math:`\chi^2` per dataset
        plot_distribution: bool, optional
            plot the :math:`\chi^2` distribution per each replica
        """
        chi2_cal = Chi2tableCalculator(self.data_info)

        # here we store the info for each fit
        chi2_dict = {}
        chi2_dict_group = {}
        chi2_replica = {}
        for fit in self.fits:
            chi2_df, chi2_total_rep = chi2_cal.compute(
                fit.datasets,
                fit.smeft_predictions,
            )
            chi2_replica[fit.label] = chi2_total_rep
            chi2_dict[fit.label] = chi2_cal.add_normalized_chi2(chi2_df)
            chi2_dict_group[fit.label] = chi2_cal.group_chi2_df(chi2_df)

        if table:
            lines = chi2_cal.write(chi2_dict, chi2_dict_group)
            run_pdflatex(self.report, lines, "chi2_tables")

        if plot_experiment is not None:
            _logger.info("Plotting : chi^2 for each dataset")
            chi2_cal.plot_exp(
                chi2_dict, f"{self.report}/chi2_bar.pdf", **plot_experiment
            )

        if plot_distribution is not None:
            _logger.info("Plotting : chi^2 distribution for each replica")
            chi2_cal.plot_dist(
                chi2_replica, f"{self.report}/chi2_histo.pdf", **plot_distribution
            )

    def coefficients(
        self,
        scatter_plot=None,
        confidence_level_bar=None,
        posterior_histograms=True,
        contours_2d=None,
        hide_dofs=None,
        show_only=None,
        logo=True,
        table=True,
        double_solution=None,
    ):
        """
        Coefficients plots and table runner.

        Parameters
        ----------
            hide_dofs: list
                list of operator not to display
            show_only: list
                list of all the operator to display, if None all the free dof are presented
            logo: bool
                if True add logo to the plots
            scatter_plot: None, dict
                kwarg confidence level bar plot or None
            confidence_level_bar: None, dict
                kwarg scatter plot or None
            posterior_histograms: bool
                if True plot the posterior distribution for each coefficient
            table: bool, optional
                write the latex confidence level table per coefficient
            double_solution: dict
                operator with double solution per fit
        """

        free_coeff_config = self.coeff_info
        if show_only is not None:
            free_coeff_config = free_coeff_config.loc[:, show_only]
        if hide_dofs is not None:
            free_coeff_config = free_coeff_config.drop(hide_dofs, level=1)

        coeff_plt = CoefficientsPlotter(
            self.report,
            free_coeff_config,
            logo=logo,
        )

        # compute confidence level bounds
        bounds_dict = {}
        for fit in self.fits:
            bounds_dict[fit.label] = compute_confidence_level(
                fit.results,
                coeff_plt.coeff_df,
                double_solution.get(fit.name, None),
            )

        if scatter_plot is not None:
            _logger.info("Plotting : Central values and Confidence Level bounds")
            coeff_plt.plot_coeffs(bounds_dict, **scatter_plot)

        # when we plot the 95% CL we show 95% CL for null solutions.
        # the error coming from a degenerate solution is not taken into account.
        if confidence_level_bar is not None:
            _logger.info("Plotting : Confidence Level error bars")
            bar_cl = confidence_level_bar["confidence_level"]
            confidence_level_bar.pop("confidence_level")
            zero_sol = 0
            coeff_plt.plot_coeffs_bar(
                {
                    name: -bound_df.loc[zero_sol, f"low{bar_cl}"]
                    + bound_df.loc[zero_sol, f"high{bar_cl}"]
                    for name, bound_df in bounds_dict.items()
                },
                **confidence_level_bar,
            )

        if posterior_histograms:
            _logger.info("Plotting : Posterior histograms")
            coeff_plt.plot_posteriors(
                [fit.results for fit in self.fits],
                labels=[fit.label for fit in self.fits],
                disjointed_lists=list((*double_solution.values(),)),
            )

        if table:
            _logger.info("Writing : Confidence level table")
            lines = coeff_plt.write_cl_table(bounds_dict)
<<<<<<< HEAD

        if contours_2d["show"]:
            _logger.info("Plotting : 2D confidence level projections")
            coeff_to_keep = fit.coefficients.free_parameters.index
            coeff_plt.plot_contours_2d(
                [
                    (fit.results[coeff_to_keep], fit.config["use_quad"])
                    for fit in self.fits
                ],
                labels=[fit.label for fit in self.fits],
                confidence_level=contours_2d["confidence_level"],
                dofs_show=contours_2d["dofs_show"],
            )

        combine_plots(self.report, lines, "coefficient_plots", "coefficients_")
=======
            run_pdflatex(self.report, lines, "coefficients_table")
>>>>>>> 1249881d

    def correlations(self, hide_dofs=None, thr_show=0.1):
        """Plot coefficients correlation matrix.

        Parameters
        ----------
            hide_dofs: list
                list of operator not to display.
            thr_show: float, None
                minimum threshold value to show.
                If None the full correlation matrix is displayed.
        """

        for fit in self.fits:
            _logger.info(f"Plotting correlations for: {fit.name}")
            coeff_to_keep = fit.coefficients.free_parameters.index
            plot_correlations(
                fit.results[coeff_to_keep],
                latex_names=self.coeff_info.droplevel(0),
                fig_name=f"{self.report}/correlations_{fit.name}.pdf",
                fit_label=fit.label,
                hide_dofs=hide_dofs,
                thr_show=thr_show,
            )

    def pca(
        self,
        table=True,
        plot=True,
        thr_show=1e-2,
        sv_min=1e-4,
        sv_max=1e5,
        fit_list=None,
    ):
        """Principal Components Analysis runner.

        Parameters
        ----------
        table: bool, optional
            if True writes the PC directions in a latex list
        plot: bool, optional
            if True produces a PC heatmap
        thr_show: float
            minimum threshold value to show
        sv_min: float
            minimum singular value range shown in the top heatmap plot
        sv_max: float
            maximum singular value range shown in the top heatmap plot
        fit_list: list, optional
            list of fit names for which the PCA is computed.
            By default all the fits included in the report
        """
        if fit_list is not None:
            fit_list = self.fits[self.fits == fit_list]
        else:
            fit_list = self.fits
        for fit in fit_list:
            _logger.info(f"Computing PCA for fit {fit.name}")
            pca_cal = PcaCalculator(
                fit.datasets,
                fit.coefficients,
                self.coeff_info.droplevel(0),
            )
            pca_cal.compute()

            if table:
                run_pdflatex(
                    self.report,
                    pca_cal.write(fit.label, thr_show),
                    f"pca_table_{fit.name}",
                )

            if plot:
                pca_cal.plot_heatmap(
                    fit.label,
                    f"{self.report}/pca_heatmap_{fit.name}.pdf",
                    sv_min=sv_min,
                    sv_max=sv_max,
                )<|MERGE_RESOLUTION|>--- conflicted
+++ resolved
@@ -242,7 +242,7 @@
         if table:
             _logger.info("Writing : Confidence level table")
             lines = coeff_plt.write_cl_table(bounds_dict)
-<<<<<<< HEAD
+            run_pdflatex(self.report, lines, "coefficients_table")
 
         if contours_2d["show"]:
             _logger.info("Plotting : 2D confidence level projections")
@@ -256,11 +256,6 @@
                 confidence_level=contours_2d["confidence_level"],
                 dofs_show=contours_2d["dofs_show"],
             )
-
-        combine_plots(self.report, lines, "coefficient_plots", "coefficients_")
-=======
-            run_pdflatex(self.report, lines, "coefficients_table")
->>>>>>> 1249881d
 
     def correlations(self, hide_dofs=None, thr_show=0.1):
         """Plot coefficients correlation matrix.
