# -*- coding: utf-8 -*-
import pathlib

import numpy as np
import pandas as pd

from ..fit_manager import FitManager
from ..log import logging
from .chi2_utils import Chi2tableCalculator
from .coefficients_utils import CoefficientsPlotter, compute_confidence_level
from .correlations import plot_correlations
from .fisher import FisherCalculator
from .html_utils import html_link, write_html_container
from .latex_tools import compile_tex
from .pca import PcaCalculator
from .summary import SummaryWriter

_logger = logging.getLogger(__name__)


class Report:
    r"""Report class manager.

    If :math:`\chi^2`, Fisher or Data vs Theory plots are produced it computes the
    best fit theory predictions.

    Attributes
    ----------
    report: str
        path to report folder
    fits: numpy.ndarray
        array with fits (instances of `smefit.fit_manager.FitManger`) included in the report
    data_info: pandas.DataFrame
        datasets information (references and data groups)
    coeff_info: pandas.DataFrame
        coefficients information (group and latex name)

    Parameters
    ----------
    report_path: pathlib.Path, str
        path to base folder, where the reports will be stored.
    result_path: pathlib.Path, str
        path to base folder, where the results are stored.
    report_config: dict
        dictionary with report configuration, see `/run_cards/analyze/report_runcard.yaml`
        for an example

    """

    def __init__(self, report_path, result_path, report_config):

        self.report = pathlib.Path(f"{report_path}/{report_config['name']}").absolute()
        self.fits = []
        # build the fits labels if needed
        if "fit_labels" not in report_config:
            fit_labels = [
                f"${{\\rm {fit}}}$".replace("_", r"\ ")
                for fit in report_config["result_IDs"]
            ]
        else:
            fit_labels = report_config["fit_labels"]
        # Loads fits
        for name, label in zip(report_config["result_IDs"], fit_labels):
            fit = FitManager(result_path, name, label)
            fit.load_results()

            if any(k in report_config for k in ["chi2_plots", "PCA", "fisher"]):
                fit.load_datasets()

            self.fits.append(fit)
        self.fits = np.array(self.fits)

        # Loads useful information about data
        self.data_info = self._load_grouped_info(report_config["data_info"], "datasets")
        # Loads coefficients grouped with latex name
        self.coeff_info = self._load_grouped_info(
            report_config["coeff_info"], "coefficients"
        )
        self.html_index = ""
        self.html_content = ""

    def _load_grouped_info(self, raw_dict, key):
        """Load grouped info of coefficients and datasets.

        Only elements appearing ad lest once in the fit configs are kept.

        Parameters
        ----------
        raw_dict: dict
            raw dictionary with relevant information
        key: "datasets" or "coefficients"
            key to check

        Returns
        _______
        grouped_config: pandas.DataFrame
            table with information by group

        """
        out_dict = {}
        for group, entries in raw_dict.items():
            out_dict[group] = {}
            for val in entries:
                if np.any([val[0] in fit.config[key] for fit in self.fits]):
                    out_dict[group][val[0]] = val[1]

            if len(out_dict[group]) == 0:
                out_dict.pop(group)
        return pd.DataFrame(out_dict).stack().swaplevel()

    def _append_section(self, title, links=None, figs=None, tables=None):
        self.html_index += html_link(f"#{title}", title, add_meta=False)
        self.html_content += write_html_container(
            title, links=links, figs=figs, dataFrame=tables
        )

    def summary(self):
        """Summary Table runner."""
        summary = SummaryWriter(self.fits, self.data_info, self.coeff_info)
        section_title = "Summary"
        coeff_tab = "coefficient_summary"
        data_tab = "dataset_summary"

        # write summary tables
        compile_tex(self.report, summary.write_coefficients_table(), coeff_tab)
        compile_tex(self.report, summary.write_dataset_table(), data_tab)

        self._append_section(
            section_title,
            links=[(data_tab, "Dataset summary"), (coeff_tab, "Coefficient summary")],
            tables=summary.fit_settings(),
        )

    def chi2(self, table=True, plot_experiment=None, plot_distribution=None):
        r""":math:`\chi^2` table and plots runner.

        Parameters
        ----------
        table: bool, optional
            write the latex :math:`\chi^2` table per dataset
        plot_experiment: bool, optional
            plot the :math:`\chi^2` per dataset
        plot_distribution: bool, optional
            plot the :math:`\chi^2` distribution per each replica

        """
        links_list = None
        figs_list = []
        chi2_cal = Chi2tableCalculator(self.data_info)

        # here we store the info for each fit
        chi2_dict = {}
        chi2_dict_group = {}
        chi2_replica = {}
        for fit in self.fits:
            chi2_df, chi2_total_rep = chi2_cal.compute(
                fit.datasets,
                fit.smeft_predictions,
            )
            chi2_replica[fit.label] = chi2_total_rep
            chi2_dict[fit.label] = chi2_cal.add_normalized_chi2(chi2_df)
            chi2_dict_group[fit.label] = chi2_cal.group_chi2_df(chi2_df)

        if table:
            lines = chi2_cal.write(chi2_dict, chi2_dict_group)
            compile_tex(self.report, lines, "chi2_tables")
            links_list = [("chi2_tables", "Tables")]

        if plot_experiment is not None:
            _logger.info("Plotting : chi^2 for each dataset")
            chi2_cal.plot_exp(chi2_dict, f"{self.report}/chi2_bar", **plot_experiment)
            figs_list.append("chi2_bar")

        if plot_distribution is not None:
            _logger.info("Plotting : chi^2 distribution for each replica")
            chi2_cal.plot_dist(
                chi2_replica, f"{self.report}/chi2_histo", **plot_distribution
            )
            figs_list.append("chi2_histo")

        self._append_section("Chi2", links=links_list, figs=figs_list)

    def coefficients(
        self,
        scatter_plot=None,
        confidence_level_bar=None,
        posterior_histograms=True,
        contours_2d=None,
        hide_dofs=None,
        show_only=None,
        logo=True,
        table=None,
        double_solution=None,
    ):
        """Coefficients plots and table runner.

        Parameters
        ----------
        hide_dofs: list
            list of operator not to display
        show_only: list
            list of all the operator to display, if None all the free dof are presented
        logo: bool
            if True add logo to the plots
        scatter_plot: None, dict
            kwarg confidence level bar plot or None
        confidence_level_bar: None, dict
            kwarg scatter plot or None
        posterior_histograms: bool
            if True plot the posterior distribution for each coefficient
        table: None, dict
            kwarg the latex confidence level table per coefficient or None
        double_solution: dict
            operator with double solution per fit

        """
        links_list = None
        figs_list = []
        free_coeff_config = self.coeff_info
        if show_only is not None:
            free_coeff_config = free_coeff_config.loc[:, show_only]
        if hide_dofs is not None:
            free_coeff_config = free_coeff_config.drop(hide_dofs, level=1)

        coeff_plt = CoefficientsPlotter(
            self.report,
            free_coeff_config,
            logo=logo,
        )

        # compute confidence level bounds
        bounds_dict = {}
        for fit in self.fits:
            bounds_dict[fit.label] = compute_confidence_level(
                fit.results,
                coeff_plt.coeff_df,
<<<<<<< HEAD
                fit.has_posterior,
                double_solution.get(fit.name, None),
=======
                double_solution.get(fit.name, None)
                if double_solution is not None
                else None,
>>>>>>> 25a94a1a
            )

        if scatter_plot is not None:
            _logger.info("Plotting : Central values and Confidence Level bounds")
            coeff_plt.plot_coeffs(bounds_dict, **scatter_plot)
            figs_list.append("coefficient_central")

        # when we plot the 95% CL we show 95% CL for null solutions.
        # the error coming from a degenerate solution is not taken into account.
        if confidence_level_bar is not None:
            _logger.info("Plotting : Confidence Level error bars")
            bar_cl = confidence_level_bar["confidence_level"]
            confidence_level_bar.pop("confidence_level")
            zero_sol = 0
            coeff_plt.plot_coeffs_bar(
                {
                    name: -bound_df.loc[zero_sol, f"low{bar_cl}"]
                    + bound_df.loc[zero_sol, f"high{bar_cl}"]
                    for name, bound_df in bounds_dict.items()
                },
                **confidence_level_bar,
            )
            figs_list.append("coefficient_bar")

        if posterior_histograms:
            _logger.info("Plotting : Posterior histograms")
            disjointed_lists = [
                double_solution.get(fit.name, None)
                if double_solution is not None
                else []
                for fit in self.fits
            ]
            coeff_plt.plot_posteriors(
                [fit.results for fit in self.fits],
                labels=[fit.label for fit in self.fits],
                disjointed_lists=disjointed_lists,
            )
            figs_list.append("coefficient_histo")

        if table is not None:
            _logger.info("Writing : Confidence level table")
            lines = coeff_plt.write_cl_table(bounds_dict, **table)
            compile_tex(self.report, lines, "coefficients_table")
            links_list = [("coefficients_table", "CL table")]

        if contours_2d:
            _logger.info("Plotting : 2D confidence level projections")
            coeff_plt.plot_contours_2d(
                [
                    (
                        fit.results[fit.coefficients.free_parameters.index],
                        fit.config["use_quad"],
                    )
                    for fit in self.fits
                ],
                labels=[fit.label for fit in self.fits],
                confidence_level=contours_2d["confidence_level"],
                dofs_show=contours_2d["dofs_show"],
            )
            figs_list.append("contours_2d")

        self._append_section("Coefficients", links=links_list, figs=figs_list)

    def correlations(self, hide_dofs=None, thr_show=0.1):
        """Plot coefficients correlation matrix.

        Parameters
        ----------
        hide_dofs: list
            list of operator not to display.
        thr_show: float, None
            minimum threshold value to show.
            If None the full correlation matrix is displayed.

        """
        figs_list = []
        for fit in self.fits:
            _logger.info(f"Plotting correlations for: {fit.name}")
            coeff_to_keep = fit.coefficients.free_parameters.index
            plot_correlations(
                fit.results[coeff_to_keep],
                latex_names=self.coeff_info.droplevel(0),
                fig_name=f"{self.report}/correlations_{fit.name}",
                fit_label=fit.label,
                hide_dofs=hide_dofs,
                thr_show=thr_show,
            )
            figs_list.append(f"correlations_{fit.name}")

        self._append_section("Correlations", figs=figs_list)

    def pca(
        self,
        table=True,
        plot=None,
        thr_show=1e-2,
        fit_list=None,
    ):
        """Principal Components Analysis runner.

        Parameters
        ----------
        table: bool, optional
            if True writes the PC directions in a latex list
        plot: bool, optional
            if True produces a PC heatmap
        thr_show: float
            minimum threshold value to show
        fit_list: list, optional
            list of fit names for which the PCA is computed.
            By default all the fits included in the report

        """
        figs_list, links_list = None, None
        if fit_list is not None:
            fit_list = self.fits[self.fits == fit_list]
        else:
            fit_list = self.fits
        for fit in fit_list:
            _logger.info(f"Computing PCA for fit {fit.name}")
            pca_cal = PcaCalculator(
                fit.datasets,
                fit.coefficients,
                self.coeff_info.droplevel(0),
            )
            pca_cal.compute()

            if table:
                compile_tex(
                    self.report,
                    pca_cal.write(fit.label, thr_show),
                    f"pca_table_{fit.name}",
                )
                links_list = [(f"pca_table_{fit.name}", f"Table {fit.label}")]
            if plot is not None:
                pca_cal.plot_heatmap(
                    fit.label, f"{self.report}/pca_heatmap_{fit.name}", **plot
                )
                figs_list = [f"pca_heatmap_{fit.name}"]
        self._append_section("PCA", figs=figs_list, links=links_list)

    def fisher(
        self,
        norm="coeff",
        summary_only=True,
        plot=None,
        fit_list=None,
        log=False,
    ):
        """Fisher information table and plots runner.

        Summary table and plots are the default

        Parameters
        ----------
        norm: "coeff", "dataset"
            fisher information normalization: per coefficient, or per dataset
        summary_only: bool, optional
            if False writes the fine grained fisher tables per dataset and group
            if True only the summary table with grouped a datsets is written
        plot: None, dict
            plot options
        fit_list: list, optional
            list of fit names for which the fisher information is computed.
            By default all the fits included in the report
        log: bool, optional
            if True shows the log of the Fisher informaltion

        """
        figs_list, links_list = None, None
        if fit_list is not None:
            fit_list = self.fits[self.fits == fit_list]

        for fit in fit_list:
            compute_quad = fit.config["use_quad"]
            fisher_cal = FisherCalculator(fit.coefficients, fit.datasets, compute_quad)
            fisher_cal.compute_linear()
            fisher_cal.lin_fisher = fisher_cal.normalize(
                fisher_cal.lin_fisher, norm=norm, log=log
            )
            fisher_cal.summary_table = fisher_cal.groupby_data(
                fisher_cal.lin_fisher, self.data_info, norm, log
            )

            # if necessary compute the quadratic Fisher
            if compute_quad:
                fisher_cal.compute_quadratic(fit.results, fit.smeft_predictions)
                fisher_cal.quad_fisher = fisher_cal.normalize(
                    fisher_cal.quad_fisher, norm=norm, log=log
                )
                fisher_cal.summary_HOtable = fisher_cal.groupby_data(
                    fisher_cal.quad_fisher, self.data_info, norm, log
                )

            # Write down the table in latex
            free_coeff_config = self.coeff_info.loc[
                :, fit.coefficients.free_parameters.index
            ]
            compile_tex(
                self.report,
                fisher_cal.write_grouped(
                    free_coeff_config, self.data_info, summary_only
                ),
                f"fisher_{fit.name}",
            )
            links_list = [(f"fisher_{fit.name}", f"Table {fit.label}")]

            if plot is not False:
                fisher_cal.plot(
                    free_coeff_config,
                    fit.label,
                    f"{self.report}/fisher_heatmap_{fit.name}",
                    **plot,
                )
                figs_list = [f"fisher_heatmap_{fit.name}"]
        self._append_section("Fisher", figs=figs_list, links=links_list)<|MERGE_RESOLUTION|>--- conflicted
+++ resolved
@@ -234,14 +234,10 @@
             bounds_dict[fit.label] = compute_confidence_level(
                 fit.results,
                 coeff_plt.coeff_df,
-<<<<<<< HEAD
                 fit.has_posterior,
-                double_solution.get(fit.name, None),
-=======
                 double_solution.get(fit.name, None)
                 if double_solution is not None
                 else None,
->>>>>>> 25a94a1a
             )
 
         if scatter_plot is not None:
