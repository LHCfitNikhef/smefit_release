# -*- coding: utf-8 -*-
"""Module for the computation of chi-squared values."""
import json

<<<<<<< HEAD
=======
import jax.numpy as jnp
import matplotlib.pyplot as plt
>>>>>>> 120f1b38
import numpy as np
import matplotlib.pyplot as plt
import scipy.optimize as opt
from rich.progress import track

from . import compute_theory as pr
from .coefficients import CoefficientManager
from .loader import DataTuple, load_datasets
from .log import logging

_logger = logging.getLogger(__name__)


def compute_chi2(
    dataset,
    coefficients_values,
    use_quad,
    use_multiplicative_prescription,
    use_replica=False,
    rgemat=None,
):
    r"""
    Compute the :math:`\chi^2`.

    Parameters
    ----------
    dataset : DataTuple
        dataset tuple
    coefficients_values : numpy.ndarray
        |EFT| coefficients values
    use_multiplicative_prescription: bool
        if True add the |EFT| contribution as a key factor
    use_quad: bool
        if True include also |HO| corrections
    rgemat: numpy.ndarray
        solution matrix of the RGE

    Returns
    -------
    chi2_total : float
        :math:`\chi^2` value
    """

    # compute theory prediction for each point in the dataset
    theory_predictions = pr.make_predictions(
        dataset, coefficients_values, use_quad, use_multiplicative_prescription, rgemat
    )

    # compute experimental central values - theory
    if use_replica:
        diff = dataset.Replica - theory_predictions
    else:
        diff = dataset.Commondata - theory_predictions

    invcovmat = dataset.InvCovMat
    # note @ is slower when running with mpiexec
    return jnp.einsum("i,ij,j->", diff, invcovmat, diff)


class Scanner:
    r"""Class to compute and plot the idividual :math:`\chi^2` scan.

    Parameters
    ----------
    run_card : dict
        run card dictionary
    n_replica : int
        number of replica to use
    """

    def __init__(self, run_card, n_replica):
        self.n_replica = n_replica
        self.use_quad = run_card["use_quad"]
        self.result_path = f"{run_card['result_path']}/{run_card['result_ID']}"
        self.use_multiplicative_prescription = run_card.get(
            "use_multiplicative_prescription", False
        )
        self.datasets = load_datasets(
            run_card["data_path"],
            run_card["datasets"],
            run_card["coefficients"],
            run_card["order"],
            run_card["use_quad"],
            run_card["use_theory_covmat"],
            False,
            self.use_multiplicative_prescription,
            run_card.get("theory_path", None),
            run_card.get("rot_to_fit_basis", None),
            run_card.get("uv_couplings", False),
            run_card.get("external_chi2", False),
        )

        # set all the coefficients to 0
        self.coefficients = CoefficientManager.from_dict(run_card["coefficients"])
        self.coefficients.set_free_parameters(
            np.full(self.coefficients.free_parameters.shape[0], 0)
        )

        # build empty dict to store results
        self.chi2_dict = {}
        for name, row in self.coefficients.free_parameters.iterrows():
            self.chi2_dict[name] = {}
            self.chi2_dict[name]["x"] = np.linspace(row.minimum, row.maximum, 100)

    def regularized_chi2_func(self, coeff, xs, use_replica):
        r"""Individual :math:`\chi^2` wrappper over series of values.

        Parameters
        ----------
        coeff: `smefit.coefficient.Coefficient`
            coefficient to switch on.
        xs: numpy.array
            coeffient values.
        use_replica: bool
            if True compute the :math:`\chi^2` on |MC| replicas.

        Returns:
        --------
            individual reduced :math:`\chi^2` for each x value.

        """
        chi2_list = []
        coeff.is_free = True
        for x in xs:
            coeff.value = x
            self.coefficients.set_constraints()
            chi2_list.append(
                compute_chi2(
                    self.datasets,
                    self.coefficients.value,
                    self.use_quad,
                    self.use_multiplicative_prescription,
                    use_replica,
                )
            )
        return np.array(chi2_list) / self.datasets.Commondata.size

    def compute_bounds(self):
        r"""Compute individual bounds solving.

        ..math::
            \chi^2`- 2 = 0
        """

        # chi^2 - 3.841
        def chi2_func(xs):
            return self.regularized_chi2_func(coeff, xs, False) - 3.841

        # find the bound for each coefficient
        bounds = {}
        x0_interval = [-1000, 1000]
        for coeff in self.coefficients:
            if coeff.name not in self.chi2_dict:
                continue
            coeff.is_free = True
            roots = opt.newton(
                chi2_func,
                x0_interval,
                maxiter=400,
            )
            # test roots are not the same
            try:
                np.testing.assert_allclose(roots[0] - roots[1], 0, atol=1e-5)
                raise ValueError(
                    f"single bound found for {coeff.name}: {roots[0]} in range {x0_interval}."
                )
            except AssertionError:
                # test roots are sorted
                try:
                    np.testing.assert_allclose(roots, np.sort(roots))
                except AssertionError:
                    raise ValueError(
                        f"Bound found for {coeff.name}: {roots} are not sorted."
                    )

            # save bounds and update the x ranges
            bounds[coeff.name] = roots.tolist()
            self.chi2_dict[coeff.name]["x"] = np.linspace(roots[0], roots[1], 100)

            coeff.is_free = False
            coeff.value = 0.0
            _logger.info(f"chi^2 bounds for {coeff.name}: {roots}")

        with open(f"{self.result_path}/chi2_bounds.json", "w", encoding="utf-8") as f:
            json.dump(bounds, f)

    def compute_scan(self):
        r"""Compute the individual :math:`\chi^2` scan for each replica and coefficient."""
        # loop on replicas
        for rep in track(
            range(self.n_replica + 1),
            description="[green]Computing chi2 for each replica...",
        ):
            use_replica = rep != 0
            if use_replica:
                self.datasets = DataTuple(
                    self.datasets.Commondata,
                    self.datasets.SMTheory,
                    self.datasets.OperatorsNames,
                    self.datasets.LinearCorrections,
                    self.datasets.QuadraticCorrections,
                    self.datasets.ExpNames,
                    self.datasets.NdataExp,
                    self.datasets.InvCovMat,
                    np.random.multivariate_normal(
                        self.datasets.Commondata,
                        np.linalg.inv(self.datasets.InvCovMat),
                    ),
                )

            # loop on coefficients
            for coeff in self.coefficients:
                if coeff.name not in self.chi2_dict:
                    continue
                self.chi2_dict[coeff.name][rep] = self.regularized_chi2_func(
                    coeff, self.chi2_dict[coeff.name]["x"], use_replica
                )
                coeff.value = 0.0
                coeff.is_free = False

    def plot_scan(self):
        r"""Plot and save the :math:`\chi^2` scan for each coefficient."""
        # loop on coefficients
        for c, tab in self.chi2_dict.items():
            _logger.info(f"Plotting scan for {c}")
            plt.figure()
            for rep in range(self.n_replica + 1):
                chi2_min = np.array(tab[rep]).min()
                if rep == 0:
                    plt.plot(tab["x"], tab[rep] - chi2_min)
                else:
                    plt.plot(
                        tab["x"], tab[rep] - chi2_min, alpha=0.2, color="lightskyblue"
                    )

            plt.ylabel(r"$\chi^2 - \chi^2_{min}$")
            plt.hlines(
                0, tab["x"].min(), tab["x"].max(), ls="dotted", color="black", lw=0.5
            )
            plt.title(f"{c}")
            plt.tight_layout()
            plt.savefig(f"{self.result_path}/chi2_scan_{c}.png")
            plt.savefig(f"{self.result_path}/chi2_scan_{c}.pdf")<|MERGE_RESOLUTION|>--- conflicted
+++ resolved
@@ -2,13 +2,9 @@
 """Module for the computation of chi-squared values."""
 import json
 
-<<<<<<< HEAD
-=======
 import jax.numpy as jnp
 import matplotlib.pyplot as plt
->>>>>>> 120f1b38
 import numpy as np
-import matplotlib.pyplot as plt
 import scipy.optimize as opt
 from rich.progress import track
 
@@ -78,6 +74,7 @@
     """
 
     def __init__(self, run_card, n_replica):
+
         self.n_replica = n_replica
         self.use_quad = run_card["use_quad"]
         self.result_path = f"{run_card['result_path']}/{run_card['result_ID']}"
