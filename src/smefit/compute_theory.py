# -*- coding: utf-8 -*-
"""
Module for the generation of theory predictions
"""
import jax.numpy as jnp
<<<<<<< HEAD
import jax
=======
import numpy as np
>>>>>>> 120f1b38


def flatten(quad_mat, axis=0):
    """
    Delete lower triangular part of a quadratic matrix
    and flatten it into an array

    Parameters
    ----------
        quad_mat: numpy.ndarray
            tensor to flatten
        axis: int
            axis along which the triangular part is selected
    """
    size = quad_mat.shape[axis]
    return quad_mat[np.triu_indices(size)]


def make_predictions(
    dataset, coefficients_values, use_quad, use_multiplicative_prescription, rgemat=None
):
    """
    Generate the corrected theory predictions for dataset
    given a set of |SMEFT| coefficients.

    Parameters
    ----------
        dataset : DataTuple
            dataset tuple
        coefficients_values : numpy.ndarray
            |EFT| coefficients values
        use_quad: bool
            if True include also |HO| corrections
        use_multiplicative_prescription: bool
            if True add the |EFT| contribution as a k-factor
        rgemat: numpy.ndarray
            solution matrix of the RGE
    Returns
    -------
        corrected_theory : numpy.ndarray
            SM + EFT theory predictions
    """

    coefficients_values = jnp.array(coefficients_values)

    # Compute total linear correction
    if rgemat is not None:
        # Check if rgemat comes from a dynamic scale
        # otherwise it is a single RGEmatrix
        if len(rgemat.shape) == 3:
            wcs = jnp.einsum("nij,j->ni", rgemat, coefficients_values)
            summed_corrections = jnp.einsum("ij,ij->i", dataset.LinearCorrections, wcs)

        else:
            summed_corrections = jnp.einsum(
                "ij,jk,k->i",
                dataset.LinearCorrections,
                rgemat,
                coefficients_values,
            )
    else:
        summed_corrections = jnp.einsum(
            "ij,j->i", dataset.LinearCorrections, coefficients_values
        )

    # Compute total quadratic correction
    if use_quad:
        if rgemat is not None:
            # check that rgemat is a 3D array
            if len(rgemat.shape) == 3:
                # do outer product on previously computed wcs
                coeff_outer_coeff = jnp.einsum("ni,nj->nij", wcs, wcs)
                coeff_outer_coeff_flat = jax.vmap(flatten)(coeff_outer_coeff)
                summed_quad_corrections = jnp.einsum(
                    "ij,ij->i", dataset.QuadraticCorrections, coeff_outer_coeff_flat
                )

            else:
                ext_coeffs = jnp.einsum("ij,j->i", rgemat, coefficients_values)
                coeff_outer_coeff = jnp.outer(ext_coeffs, ext_coeffs)
                summed_quad_corrections = jnp.einsum(
                    "ij,j->i", dataset.QuadraticCorrections, flatten(coeff_outer_coeff)
                )
        else:
            coeff_outer_coeff = jnp.outer(coefficients_values, coefficients_values)
            # note @ is slower when running with mpiexec
            summed_quad_corrections = jnp.einsum(
                "ij,j->i", dataset.QuadraticCorrections, flatten(coeff_outer_coeff)
            )
        summed_corrections += summed_quad_corrections

    # Sum of SM theory + SMEFT corrections
    if use_multiplicative_prescription:
        corrected_theory = dataset.SMTheory * (1.0 + summed_corrections)
    else:
        corrected_theory = dataset.SMTheory + summed_corrections

    return corrected_theory<|MERGE_RESOLUTION|>--- conflicted
+++ resolved
@@ -1,13 +1,11 @@
 # -*- coding: utf-8 -*-
+
 """
 Module for the generation of theory predictions
 """
+import jax
 import jax.numpy as jnp
-<<<<<<< HEAD
-import jax
-=======
 import numpy as np
->>>>>>> 120f1b38
 
 
 def flatten(quad_mat, axis=0):
