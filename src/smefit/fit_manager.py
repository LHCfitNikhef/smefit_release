--- conflicted
+++ resolved
@@ -142,12 +142,10 @@
             self.config.get("rot_to_fit_basis", None),
             self.config.get("uv_couplings", False),
             self.config.get("external_chi2", False),
-<<<<<<< HEAD
             self.config.get("poly_mode", False),
-            self.config.get("external_coefficients", False),
-=======
-            rgemat=self.rgemat,
->>>>>>> 08e02f28
+            self.config.get("external_coefficients", False,
+            rgemat=self.rgemat,)
+      
         )
 
     @property
