# -*- coding: utf-8 -*-
import json
import pathlib
from collections import namedtuple

import jax.numpy as jnp
import numpy as np
import pandas as pd
import scipy.linalg as la
import yaml

from .basis_rotation import rotate_to_fit_basis
from .covmat import construct_covmat, covmat_from_systematics
from .log import logging

_logger = logging.getLogger(__name__)

DataTuple = namedtuple(
    "DataTuple",
    (
        "Commondata",
        "SMTheory",
        "OperatorsNames",
        "LinearCorrections",
        "QuadraticCorrections",
        "ExpNames",
        "NdataExp",
        "InvCovMat",
        "ThCovMat",
        "Luminosity",
        "Replica",
    ),
)


def check_file(path):
    """Check if path exists."""
    if not path.exists():
        raise FileNotFoundError(f"File {path} does not exist.")


def check_missing_operators(loaded_corrections, coeff_config):
    """Check if all the coefficient in the runcard are also present inside the theory tables."""
    loaded_corrections = set(loaded_corrections)
    missing_operators = [k for k in coeff_config if k not in loaded_corrections]
    if missing_operators != []:
        raise ValueError(
            f"{missing_operators} not in the theory. Comment it out in setup script and restart.\n"
            "In case a cutoff was applied "
            f"the operator(s) {missing_operators} did not survive the mask."
        )


class Loader:
    """Class to check, load commondata and corresponding theory predictions.

    Parameters
    ----------
    setname: str
        dataset name to load
    operators_to_keep : list
        list of operators for which corrections are loaded
    order: "LO", "NLO"
        EFT perturbative order
    use_quad : bool
        if True loads also |HO| corrections
    use_theory_covmat: bool
    if True add the theory covariance matrix to the experimental one
    rot_to_fit_basis: dict, None
        matrix rotation to fit basis or None

    """

    commondata_path = pathlib.Path()
    """path to commondata folder, commondata excluded"""
    theory_path = pathlib.Path(commondata_path)
    """path to theory folder, theory excluded. Default it assumes to be the same as commondata_path"""

    def __init__(
        self,
        setname,
        operators_to_keep,
        order,
        use_quad,
        use_theory_covmat,
        use_multiplicative_prescription,
        rot_to_fit_basis,
        cutoff_scale,
    ):
        self._data_folder = self.commondata_path
        self._sys_folder = self.commondata_path / "systypes"
        self._theory_folder = self.theory_path

        self.setname = setname

        self.dataspec = {}
        (
            self.dataspec["SM_predictions"],
            self.dataspec["theory_covmat"],
            self.dataspec["lin_corrections"],
            self.dataspec["quad_corrections"],
            self.dataspec["scales"],
        ) = self.load_theory(
            self.setname,
            operators_to_keep,
            order,
            use_quad,
            use_theory_covmat,
            use_multiplicative_prescription,
            rot_to_fit_basis,
        )

        (
            self.dataspec["central_values"],
            self.dataspec["sys_error"],
            self.dataspec["sys_error_t0"],
            self.dataspec["stat_error"],
            self.dataspec["luminosity"],
        ) = self.load_experimental_data()

        # mask theory and data to ensure only data below the specified cutoff scale is included
        self.mask = np.array(
            [True] * self.n_data
        )  # initial mask retains all datapoints
        if cutoff_scale is not None:
            self.apply_cutoff_mask(cutoff_scale)

        if len(self.dataspec["central_values"]) != len(self.dataspec["SM_predictions"]):
            raise ValueError(
                f"Number of experimental data points and theory predictions does not match in dataset {self.setname}."
            )

    def apply_cutoff_mask(self, cutoff_scale):
        """
        Updates previously loaded theory and datasets by filtering out
        points with scales above the cutoff scale

        Parameters
        ----------
        cutoff_scale: flaot
            Value of the cutoff scale as specified in the runcard
        """
        self.mask = self.dataspec["scales"] < cutoff_scale

        # if all datapoints lie above the cutoff, return
        if np.all(~self.mask):
            return

        # Apply mask to all relevant theory entries in dataspec
        self.dataspec.update(
            {
                "SM_predictions": self.dataspec["SM_predictions"][self.mask],
                "theory_covmat": self.dataspec["theory_covmat"][self.mask, :][
                    :, self.mask
                ],
                "lin_corrections": {
                    k: v[self.mask] for k, v in self.dataspec["lin_corrections"].items()
                },
                "quad_corrections": {
                    k: v[self.mask]
                    for k, v in self.dataspec["quad_corrections"].items()
                },
                "scales": self.dataspec["scales"][self.mask],
            }
        )

        # Single data points satisfy the mask already at this point
        if self.n_data == 1:
            stat_error = self.dataspec["stat_error"]
        else:
            stat_error = self.dataspec["stat_error"][self.mask]

        self.dataspec.update(
            {
                "central_values": self.dataspec["central_values"][self.mask],
                "sys_error": self.dataspec["sys_error"].loc[self.mask],
                "sys_error_t0": self.dataspec["sys_error_t0"].loc[self.mask],
                "stat_error": stat_error,
            }
        )

    def load_experimental_data(self):
        """
        Load experimental data with corresponding uncertainties

        Returns
        -------
            cental_values: numpy.ndarray
                experimental central values
            covmat : numpy.ndarray
                experimental covariance matrix
        """
        data_file = self._data_folder / f"{self.setname}.yaml"
        check_file(data_file)

        _logger.info(f"Loading dataset : {self.setname}")
        with open(data_file, encoding="utf-8") as f:
            data_dict = yaml.safe_load(f)

        central_values = np.array(data_dict["data_central"])
        stat_error = np.array(data_dict["statistical_error"])
        luminosity = data_dict.get("luminosity", None)

        num_sys = data_dict["num_sys"]
        num_data = data_dict["num_data"]

        # Load systematics from commondata file.
        # Read values of sys first

        sys_add = np.array(data_dict["systematics"])

        # Read systype file
        if num_sys != 0:
            type_sys = np.array(data_dict["sys_type"])
            name_sys = data_dict["sys_names"]

            # express systematics as percentage values of the central values
            sys_mult = sys_add / central_values * 1e2

            # Identify add and mult systematics
            # and replace the mult ones with corresponding value computed
            # from data central value. Required for implementation of t0 prescription
            indx_add = np.where(type_sys == "ADD")[0]
            indx_mult = np.where(type_sys == "MULT")[0]
            sys_t0 = np.zeros((num_sys, num_data))
            sys_t0[indx_add] = sys_add[indx_add].reshape(sys_t0[indx_add].shape)

            sys_t0[indx_mult] = (
                sys_mult[indx_mult].reshape(sys_t0[indx_mult].shape)
                * self.dataspec["SM_predictions"]
                * 1e-2
            )

            # store also the sys without the t0 prescription
            sys = sys_add.reshape((num_sys, num_data))

            # limit case with 1 sys
            if num_sys == 1:
                name_sys = [name_sys]
        # limit case no sys
        else:
            name_sys = ["UNCORR"]
            sys = np.zeros((num_sys + 1, num_data))
            sys_t0 = sys

        # Build dataframe with shape (N_data * N_sys) and systematic name as the column headers
        df = pd.DataFrame(data=sys.T, columns=name_sys)
        df_t0 = pd.DataFrame(data=sys_t0.T, columns=name_sys)
        # limit case 1 data
        if num_data == 1:
            central_values = np.asarray([central_values])

        # here return both exp sys and t0 modified sys
        return central_values, df, df_t0, stat_error, luminosity

    @staticmethod
    def load_theory(
        setname,
        operators_to_keep,
        order,
        use_quad,
        use_theory_covmat,
        use_multiplicative_prescription,
        rotation_matrix=None,
    ):
        """
        Load theory predictions

        Parameters
        ----------
            operators_to_keep: list
                list of operators to keep
            order: "LO", "NLO"
                EFT perturbative order
            use_quad: bool
                if True returns also |HO| corrections
            use_theory_covmat: bool
                if True add the theory covariance matrix to the experimental one
            rotation_matrix: numpy.ndarray
                rotation matrix from tables basis to fitting basis

        Returns
        -------
            sm: numpy.ndarray
                |SM| predictions
            lin_dict: dict
                dictionary with |NHO| corrections
            quad_dict: dict
                dictionary with |HO| corrections, empty if not use_quad
            scales: list
                list of energy scales for the theory predictions
        """
        theory_file = Loader.theory_path / f"{setname}.json"
        check_file(theory_file)
        # load theory predictions
        with open(theory_file, encoding="utf-8") as f:
            raw_th_data = json.load(f)

        quad_dict = {}
        lin_dict = {}

        # save sm prediction at the chosen perturbative order

        sm = np.array(raw_th_data[order]["SM"])

        # split corrections into a linear and quadratic dict
        for key, value in raw_th_data[order].items():
            # quadratic terms
            if "*" in key and use_quad:
                quad_dict[key] = np.array(value)
                if use_multiplicative_prescription:
                    quad_dict[key] = np.divide(quad_dict[key], sm)

            # linear terms
            elif "SM" not in key and "*" not in key:
                lin_dict[key] = np.array(value)
                if use_multiplicative_prescription:
                    lin_dict[key] = np.divide(lin_dict[key], sm)

        # select corrections to keep
        def is_to_keep(op1, op2=None):
            if op2 is None:
                return op1 in operators_to_keep
            return op1 in operators_to_keep and op2 in operators_to_keep

        # rotate corrections to fitting basis
        if rotation_matrix is not None:
            lin_dict_fit_basis, quad_dict_fit_basis = rotate_to_fit_basis(
                lin_dict, quad_dict, rotation_matrix
            )

            lin_dict_to_keep = {
                k: val for k, val in lin_dict_fit_basis.items() if is_to_keep(k)
            }
            quad_dict_to_keep = {
                k: val
                for k, val in quad_dict_fit_basis.items()
                if is_to_keep(k.split("*")[0], k.split("*")[1])
            }
        else:
            lin_dict_to_keep = {k: val for k, val in lin_dict.items() if is_to_keep(k)}
            quad_dict_to_keep = {
                k: val
                for k, val in quad_dict.items()
                if is_to_keep(k.split("*")[0], k.split("*")[1])
            }
        best_sm = np.array(raw_th_data["best_sm"])
        if use_theory_covmat:
            th_cov = np.array(raw_th_data["theory_cov"])
        else:
            th_cov = np.zeros((best_sm.size, best_sm.size))

        # check if scales are present in the theory file
        scales = np.array(raw_th_data.get("scales", [None] * len(best_sm)))

        return (
            best_sm,
            th_cov,
            lin_dict_to_keep,
            quad_dict_to_keep,
            scales,
        )

    @property
    def n_data(self):
        """
        Number of data

        Returns
        -------
            n_data: int
                number of experimental data
        """
        return self.dataspec["central_values"].size

    @property
    def lumi(self):
        """
        Integrated luminosity of the dataset in fb^-1

        Returns
        -------
            lumi: float
                Integrated luminosity of the dataset in fb^-1

        """
        return self.dataspec["luminosity"]

    @property
    def central_values(self):
        """
        Central values

        Returns
        -------
            central_values: numpy.ndarray
                experimental central values
        """
        return self.dataspec["central_values"]

    @property
    def covmat(self):
        """
        Experimental covariance matrix

        Returns
        -------
            covmat: numpy.ndarray
                experimental covariance matrix of a single dataset
        """
        return construct_covmat(self.dataspec["stat_error"], self.dataspec["sys_error"])

    @property
    def theory_covmat(self):
        """
        Theory covariance matrix

        Returns
        -------
            theory covmat: numpy.ndarray
                theory covariance matrix of a single dataset
        """
        return self.dataspec["theory_covmat"]

    @property
    def sys_error(self):
        """
        Systematic errors

        Returns
        -------
            sys_error: pd.DataFrame
                systematic errors of the dataset
        """
        return self.dataspec["sys_error"]

    @property
    def sys_error_t0(self):
        """
        Systematic errors modified according to t0 prescription

        Returns
        -------
            sys_error_t0: pd.DataFrame
                t0 systematic errors of the dataset
        """
        return self.dataspec["sys_error_t0"]

    @property
    def stat_error(self):
        """
        Statistical errors

        Returns
        -------
            stat_error: np.array
                statistical errors of the dataset
        """
        return self.dataspec["stat_error"]

    @property
    def sm_prediction(self):
        """
        |SM| prediction for the dataset

        Returns
        -------
            SM_predictions : numpy.ndarray
                best |SM| prediction
        """
        return self.dataspec["SM_predictions"]

    @property
    def lin_corrections(self):
        """
        |NHO| corrections

        Returns
        -------
            lin_corrections : dict
                dictionary with operator names and |NHO| correctsions
        """
        return self.dataspec["lin_corrections"]

    @property
    def quad_corrections(self):
        """
        |HO| corrections

        Returns
        -------
            quad_corrections : dict
                dictionary with operator names and |HO| correctsions
        """
        return self.dataspec["quad_corrections"]


def construct_corrections_matrix_linear(
    corrections_list, n_data_tot, sorted_keys, rgemat=None
):
    """
    Constructs the linear EFT corrections.

    Parameters
    ----------
        corrections_list : list(dict)
            list containing corrections per experiment
        n_data_tot : int
            total number of experimental data points
        sorted_keys: numpy.ndarray
            list of sorted operator corrections
        rgemat: numpy.ndarray, optional
            solution matrix of the RGE, shape (k, l, m) with k the number of datapoints,
            l the number of generated coefficients and m the number of
            original |EFT| coefficients specified in the runcard.

    Returns
    -------
        corr_values : np.ndarray
            matrix with correction values (n_data_tot, sorted_keys.size)
    """

    corr_values = np.zeros((n_data_tot, sorted_keys.size))
    cnt = 0
    # loop on experiments
    for n_dat, correction_dict in corrections_list:
        # loop on corrections
        for key, values in correction_dict.items():
            idx = np.where(sorted_keys == key)[0][0]
            corr_values[cnt : cnt + n_dat, idx] = values
        cnt += n_dat

    if rgemat is not None:
<<<<<<< HEAD
        if len(rgemat.shape) == 3:  # dynamic scale, scale is datapoint specific
            corr_values = jnp.einsum("ij, ijk -> ik", corr_values, rgemat)
        else:  # fixed scale so same rgemat for all datapoints
            corr_values = jnp.einsum("ij, jk -> ik", corr_values, rgemat)
=======
        corr_values = jnp.einsum("ij, ijk -> ik", corr_values, rgemat)
>>>>>>> 3bbe150c

    return corr_values


def construct_corrections_matrix_quadratic(
    corrections_list, n_data_tot, sorted_keys, rgemat=None
):
    """
    Constructs quadratic EFT corrections.

    Parameters
    ----------
        corrections_list : list(dict)
            list containing per experiment the number of datapoints and corresponding corrections
        n_data_tot : int
            total number of experimental data points
        sorted_keys: numpy.ndarray
            list of sorted operator corrections, shape=(n rg generated coeff,)
            or shape=(n original coeff,) in the absence of rgemat
<<<<<<< HEAD
=======
        rgemat: numpy.ndarray, optional
            solution matrix of the RGE, shape=(k, l, m) with k the number of datapoints,
            l the number of generated coefficients under the RG and m the number of
            original |EFT| coefficients specified in the runcard.
>>>>>>> 3bbe150c

    Returns
    -------
        corr_values : np.ndarray
            matrix with correction values (n_data_tot, sorted_keys.size, sorted_keys.size)
    """

    corr_values = np.zeros((n_data_tot, sorted_keys.size, sorted_keys.size))
    cnt = 0

    # loop on experiments
    for n_dat, correction_dict in corrections_list:
        # loop on corrections
        for key, values in correction_dict.items():
            op1, op2 = key.split("*")
            idx1 = np.where(sorted_keys == op1)[0][0]
            idx2 = np.where(sorted_keys == op2)[0][0]

            # we want to store the values in the upper triangular part of the matrix
            if idx1 > idx2:
                idx1, idx2 = idx2, idx1

            corr_values[cnt : cnt + n_dat, idx1, idx2] = values
        cnt += n_dat

    if rgemat is not None:
<<<<<<< HEAD
        if len(rgemat.shape) == 3:  # dynamic scale, scale is datapoint specific
            corr_values = jnp.einsum(
                "ijk, ijl, ikr -> ilr", corr_values, rgemat, rgemat
            )
        else:  # fixed scale so same rgemat for all datapoints
            corr_values = jnp.einsum("ijk, jl, kr -> ilr", corr_values, rgemat, rgemat)
=======
        corr_values = jnp.einsum("ijk, ijl, ikr -> ilr", corr_values, rgemat, rgemat)
>>>>>>> 3bbe150c

    return corr_values


def load_datasets(
    commondata_path,
    datasets,
    operators_to_keep,
    use_quad,
    use_theory_covmat,
    use_t0,
    use_multiplicative_prescription,
    default_order="LO",
    theory_path=None,
    rot_to_fit_basis=None,
    has_uv_couplings=False,
    has_external_chi2=False,
    rgemat=None,
    cutoff_scale=None,
):
    """
    Loads experimental data, theory and |SMEFT| corrections into a namedtuple

    Parameters
    ----------
        commondata_path : str, pathlib.Path
            path to commondata folder, commondata excluded
        datasets : list
            List of datasets to be loaded
        operators_to_keep: list
            list of operators for which corrections are loaded
        default_order: str
            Default perturbative order of the theory predictions
        use_quad: bool
            if True loads also |HO| corrections
        use_theory_covmat: bool
            if True add the theory covariance matrix to the experimental one
        theory_path : str, pathlib.Path, optional
            path to theory folder, theory excluded.
            Default it assumes to be the same as commondata_path
        rot_to_fit_basis: dict, optional
            matrix rotation to fit basis or None
        has_uv_couplings: bool, optional
            True for UV fits
        has_external_chi2: bool, optional
            True in the presence of external chi2 modules
        rgemat: numpy.ndarray, optional
            solution matrix of the RGE, shape=(k, l, m) with k the number of datapoints,
            l the number of generated coefficients under the RG and m the number of
            original |EFT| coefficients specified in the runcard.
        cutoff_scale: float, optional
            kinematic cutoff scale
    """

    exp_data = []
    sm_theory = []
    sys_error_t0 = []
    sys_error = []
    stat_error = []
    lin_corr_list = []
    quad_corr_list = []
    n_data_exp = []
    lumi_exp = []
    exp_name = []
    th_cov = []

    Loader.commondata_path = pathlib.Path(commondata_path)
    Loader.theory_path = pathlib.Path(theory_path or commondata_path)

    _logger.info(f"Applying cutoff scale: {cutoff_scale} GeV.")
    for sset in datasets:
        dataset_name = sset.get("name")

        dataset = Loader(
            dataset_name,
            operators_to_keep,
            sset.get("order", default_order),
            use_quad,
            use_theory_covmat,
            use_multiplicative_prescription,
            rot_to_fit_basis,
            cutoff_scale,
        )

        # skip dataset if all datapoints are above the cutoff scale
        if np.all(~dataset.mask):
            continue

        exp_name.append(dataset_name)
        n_data_exp.append(dataset.n_data)
        lumi_exp.append(dataset.lumi)
        exp_data.extend(dataset.central_values)
        sm_theory.extend(dataset.sm_prediction)
        lin_corr_list.append([dataset.n_data, dataset.lin_corrections])
        quad_corr_list.append([dataset.n_data, dataset.quad_corrections])
        sys_error_t0.append(dataset.sys_error_t0)
        sys_error.append(dataset.sys_error)
        stat_error.append(dataset.stat_error)
        th_cov.append(dataset.theory_covmat)

    exp_data = np.array(exp_data)
    n_data_tot = exp_data.size

    # if uv couplings are present allow for op which are not in the
    # theory files (same for external chi2 and rge)
    if has_uv_couplings or has_external_chi2 or rgemat is not None:
        sorted_keys = np.unique((*operators_to_keep,))
    else:
        # Construct unique list of operator names entering lin_corr_list
        operator_names = []
        for item in lin_corr_list:
            operator_names.extend(list(item[1].keys()))
        sorted_keys = np.unique(operator_names)

        # operators to keep contains the operators that are present in the runcard
        # sorted_keys contains the operators that are present in the theory files
        # we need to check that all operators in the runcard are also present in the theory files
        check_missing_operators(sorted_keys, operators_to_keep)

    lin_corr_values = construct_corrections_matrix_linear(
        lin_corr_list, n_data_tot, sorted_keys, rgemat
    )

    if use_quad:
        quad_corr_values = construct_corrections_matrix_quadratic(
            quad_corr_list, n_data_tot, sorted_keys, rgemat
        )
    else:
        quad_corr_values = None

    # Construct unique large cov matrix accounting for correlations between different datasets
    # The theory covariance matrix, when used, will be different from zero.
    # At the moment it does not account for correlation between different datasets
    theory_covariance = la.block_diag(*th_cov)
    exp_covmat = covmat_from_systematics(stat_error, sys_error) + theory_covariance

    # replicas always generated using the experimental covmat, no t0
    replica = np.random.multivariate_normal(exp_data, exp_covmat)
    if use_t0:
        fit_covmat = (
            covmat_from_systematics(stat_error, sys_error_t0) + theory_covariance
        )
    else:
        fit_covmat = exp_covmat

    # Make one large datatuple containing all data, SM theory, corrections, etc.
    return DataTuple(
        exp_data,
        np.array(sm_theory),
        sorted_keys,
        lin_corr_values,
        quad_corr_values,
        np.array(exp_name),
        np.array(n_data_exp),
        np.linalg.inv(fit_covmat),
        theory_covariance,
        np.array(lumi_exp),
        replica,
    )


def get_dataset(datasets, data_name):
    idx = np.where(datasets.ExpNames == data_name)[0][0]
    ndata = datasets.NdataExp[idx]
    lumi = datasets.Luminosity[idx]
    posix_in = datasets.NdataExp[:idx].sum()
    posix_out = posix_in + ndata

    return DataTuple(
        datasets.Commondata[posix_in:posix_out],
        datasets.SMTheory[posix_in:posix_out],
        datasets.OperatorsNames,
        datasets.LinearCorrections[posix_in:posix_out],
        (
            datasets.QuadraticCorrections[posix_in:posix_out]
            if datasets.QuadraticCorrections is not None
            else None
        ),
        data_name,
        ndata,
        datasets.InvCovMat[posix_in:posix_out].T[posix_in:posix_out],
        datasets.ThCovMat[posix_in:posix_out].T[posix_in:posix_out],
        lumi,
        datasets.Replica[posix_in:posix_out],
    )<|MERGE_RESOLUTION|>--- conflicted
+++ resolved
@@ -531,14 +531,7 @@
         cnt += n_dat
 
     if rgemat is not None:
-<<<<<<< HEAD
-        if len(rgemat.shape) == 3:  # dynamic scale, scale is datapoint specific
-            corr_values = jnp.einsum("ij, ijk -> ik", corr_values, rgemat)
-        else:  # fixed scale so same rgemat for all datapoints
-            corr_values = jnp.einsum("ij, jk -> ik", corr_values, rgemat)
-=======
         corr_values = jnp.einsum("ij, ijk -> ik", corr_values, rgemat)
->>>>>>> 3bbe150c
 
     return corr_values
 
@@ -558,13 +551,10 @@
         sorted_keys: numpy.ndarray
             list of sorted operator corrections, shape=(n rg generated coeff,)
             or shape=(n original coeff,) in the absence of rgemat
-<<<<<<< HEAD
-=======
         rgemat: numpy.ndarray, optional
             solution matrix of the RGE, shape=(k, l, m) with k the number of datapoints,
             l the number of generated coefficients under the RG and m the number of
             original |EFT| coefficients specified in the runcard.
->>>>>>> 3bbe150c
 
     Returns
     -------
@@ -591,16 +581,7 @@
         cnt += n_dat
 
     if rgemat is not None:
-<<<<<<< HEAD
-        if len(rgemat.shape) == 3:  # dynamic scale, scale is datapoint specific
-            corr_values = jnp.einsum(
-                "ijk, ijl, ikr -> ilr", corr_values, rgemat, rgemat
-            )
-        else:  # fixed scale so same rgemat for all datapoints
-            corr_values = jnp.einsum("ijk, jl, kr -> ilr", corr_values, rgemat, rgemat)
-=======
         corr_values = jnp.einsum("ijk, ijl, ikr -> ilr", corr_values, rgemat, rgemat)
->>>>>>> 3bbe150c
 
     return corr_values
 
