--- conflicted
+++ resolved
@@ -51,8 +51,6 @@
         )
 
 
-<<<<<<< HEAD
-=======
 def check_condition_number(fit_covmat, critical_cond=15.5):
     condition_number = np.linalg.cond(fit_covmat)
     digits = round(np.log10(condition_number), 2)
@@ -81,7 +79,6 @@
         )
 
 
->>>>>>> 46433d61
 class Loader:
     """Class to check, load commondata and corresponding theory predictions.
 
