# -*- coding: utf-8 -*-
import json
import pathlib
from collections import namedtuple

import numpy as np
import pandas as pd
import scipy.linalg as la
import yaml

from .basis_rotation import rotate_to_fit_basis
from .covmat import construct_covmat, covmat_from_systematics
from .log import logging

_logger = logging.getLogger(__name__)

DataTuple = namedtuple(
    "DataTuple",
    (
        "Commondata",
        "SMTheory",
        "OperatorsNames",
        "LinearCorrections",
        "QuadraticCorrections",
        "ExpNames",
        "NdataExp",
        "InvCovMat",
        "ThCovMat",
        "Luminosity",
        "Replica",
    ),
)


def check_file(path):
    """Check if path exists."""
    if not path.exists():
        raise FileNotFoundError(f"File {path} does not exist.")


def check_missing_operators(loaded_corrections, coeff_config):
    """Check if all the coefficient in the runcard are also present inside the theory tables."""
    loaded_corrections = set(loaded_corrections)
    missing_operators = [k for k in coeff_config if k not in loaded_corrections]
    if missing_operators != []:
        raise ValueError(
            f"{missing_operators} not in the theory. Comment it out in setup script and restart.\n"
            "In case a cutoff was applied "
            f"the operator(s) {missing_operators} did not survive the mask."
        )


class Loader:
    """Class to check, load commondata and corresponding theory predictions.

    Parameters
    ----------
    setname: str
        dataset name to load
    operators_to_keep : list
        list of operators for which corrections are loaded
    order: "LO", "NLO"
        EFT perturbative order
    use_quad : bool
        if True loads also |HO| corrections
    use_theory_covmat: bool
    if True add the theory covariance matrix to the experimental one
    rot_to_fit_basis: dict, None
        matrix rotation to fit basis or None

    """

    commondata_path = pathlib.Path()
    """path to commondata folder, commondata excluded"""
    theory_path = pathlib.Path(commondata_path)
    """path to theory folder, theory excluded. Default it assumes to be the same as commondata_path"""

    def __init__(
        self,
        setname,
        operators_to_keep,
        order,
        use_quad,
        use_theory_covmat,
        use_multiplicative_prescription,
        rot_to_fit_basis,
        cutoff_scale,
    ):
        self._data_folder = self.commondata_path
        self._sys_folder = self.commondata_path / "systypes"
        self._theory_folder = self.theory_path

        self.setname = setname

        self.dataspec = {}
        (
            self.dataspec["SM_predictions"],
            self.dataspec["theory_covmat"],
            self.dataspec["lin_corrections"],
            self.dataspec["quad_corrections"],
            self.dataspec["scales"],
        ) = self.load_theory(
            self.setname,
            operators_to_keep,
            order,
            use_quad,
            use_theory_covmat,
            use_multiplicative_prescription,
            rot_to_fit_basis,
        )

        (
            self.dataspec["central_values"],
            self.dataspec["sys_error"],
            self.dataspec["sys_error_t0"],
            self.dataspec["stat_error"],
            self.dataspec["luminosity"],
        ) = self.load_experimental_data()

        # mask theory and data to ensure only data below the specified cutoff scale is included
        self.mask = np.array(
            [True] * self.n_data
        )  # initial mask retains all datapoints
        if cutoff_scale is not None:
            self.apply_cutoff_mask(cutoff_scale)

        if len(self.dataspec["central_values"]) != len(self.dataspec["SM_predictions"]):
            raise ValueError(
                f"Number of experimental data points and theory predictions does not match in dataset {self.setname}."
            )

    def apply_cutoff_mask(self, cutoff_scale):
        """
        Updates previously loaded theory and datasets by filtering out
        points with scales above the cutoff scale

        Parameters
        ----------
        cutoff_scale: flaot
            Value of the cutoff scale as specified in the runcard
        """
        self.mask = self.dataspec["scales"] < cutoff_scale

        # if all datapoints lie above the cutoff, return
        if np.all(~self.mask):
            return

        # Apply mask to all relevant theory entries in dataspec
        self.dataspec.update(
            {
                "SM_predictions": self.dataspec["SM_predictions"][self.mask],
                "theory_covmat": self.dataspec["theory_covmat"][self.mask, :][
                    :, self.mask
                ],
                "lin_corrections": {
                    k: v[self.mask] for k, v in self.dataspec["lin_corrections"].items()
                },
                "quad_corrections": {
                    k: v[self.mask]
                    for k, v in self.dataspec["quad_corrections"].items()
                },
                "scales": self.dataspec["scales"][self.mask],
            }
        )

        # Single data points satisfy the mask already at this point
        if self.n_data == 1:
            stat_error = self.dataspec["stat_error"]
        else:
            stat_error = self.dataspec["stat_error"][self.mask]

        self.dataspec.update(
            {
                "central_values": self.dataspec["central_values"][self.mask],
                "sys_error": self.dataspec["sys_error"].loc[self.mask],
                "sys_error_t0": self.dataspec["sys_error_t0"].loc[self.mask],
                "stat_error": stat_error,
            }
        )

    def load_experimental_data(self):
        """
        Load experimental data with corresponding uncertainties

        Returns
        -------
            cental_values: numpy.ndarray
                experimental central values
            covmat : numpy.ndarray
                experimental covariance matrix
        """
        data_file = self._data_folder / f"{self.setname}.yaml"
        check_file(data_file)

        _logger.info(f"Loading dataset : {self.setname}")
        with open(data_file, encoding="utf-8") as f:
            data_dict = yaml.safe_load(f)

        central_values = np.array(data_dict["data_central"])
        stat_error = np.array(data_dict["statistical_error"])
        luminosity = data_dict.get("luminosity", None)

        num_sys = data_dict["num_sys"]
        num_data = data_dict["num_data"]

        # Load systematics from commondata file.
        # Read values of sys first

        sys_add = np.array(data_dict["systematics"])

        # Read systype file
        if num_sys != 0:
            type_sys = np.array(data_dict["sys_type"])
            name_sys = data_dict["sys_names"]

            # express systematics as percentage values of the central values
            sys_mult = sys_add / central_values * 1e2

            # Identify add and mult systematics
            # and replace the mult ones with corresponding value computed
            # from data central value. Required for implementation of t0 prescription
            indx_add = np.where(type_sys == "ADD")[0]
            indx_mult = np.where(type_sys == "MULT")[0]
            sys_t0 = np.zeros((num_sys, num_data))
            sys_t0[indx_add] = sys_add[indx_add].reshape(sys_t0[indx_add].shape)

            sys_t0[indx_mult] = (
                sys_mult[indx_mult].reshape(sys_t0[indx_mult].shape)
                * self.dataspec["SM_predictions"]
                * 1e-2
            )

            # store also the sys without the t0 prescription
            sys = sys_add.reshape((num_sys, num_data))

            # limit case with 1 sys
            if num_sys == 1:
                name_sys = [name_sys]
        # limit case no sys
        else:
            name_sys = ["UNCORR"]
            sys = np.zeros((num_sys + 1, num_data))
            sys_t0 = sys

        # Build dataframe with shape (N_data * N_sys) and systematic name as the column headers
        df = pd.DataFrame(data=sys.T, columns=name_sys)
        df_t0 = pd.DataFrame(data=sys_t0.T, columns=name_sys)
        # limit case 1 data
        if num_data == 1:
            central_values = np.asarray([central_values])

        # here return both exp sys and t0 modified sys
        return central_values, df, df_t0, stat_error, luminosity

    @staticmethod
    def load_theory(
        setname,
        operators_to_keep,
        order,
        use_quad,
        use_theory_covmat,
        use_multiplicative_prescription,
        rotation_matrix=None,
    ):
        """
        Load theory predictions

        Parameters
        ----------
            operators_to_keep: list
                list of operators to keep
            order: "LO", "NLO"
                EFT perturbative order
            use_quad: bool
                if True returns also |HO| corrections
            use_theory_covmat: bool
                if True add the theory covariance matrix to the experimental one
            rotation_matrix: numpy.ndarray
                rotation matrix from tables basis to fitting basis

        Returns
        -------
            sm: numpy.ndarray
                |SM| predictions
            lin_dict: dict
                dictionary with |NHO| corrections
            quad_dict: dict
                dictionary with |HO| corrections, empty if not use_quad
            scales: list
                list of energy scales for the theory predictions
        """
        theory_file = Loader.theory_path / f"{setname}.json"
        check_file(theory_file)
        # load theory predictions
        with open(theory_file, encoding="utf-8") as f:
            raw_th_data = json.load(f)

        quad_dict = {}
        lin_dict = {}

        # save sm prediction at the chosen perturbative order
        sm = np.array(raw_th_data[order]["SM"])

        # split corrections into a linear and quadratic dict
        for key, value in raw_th_data[order].items():
            # quadratic terms
            if "*" in key and use_quad:
                quad_dict[key] = np.array(value)
                if use_multiplicative_prescription:
                    quad_dict[key] = np.divide(quad_dict[key], sm)

            # linear terms
            elif "SM" not in key and "*" not in key:
                lin_dict[key] = np.array(value)
                if use_multiplicative_prescription:
                    lin_dict[key] = np.divide(lin_dict[key], sm)

        # select corrections to keep
        def is_to_keep(op1, op2=None):
            if op2 is None:
                return op1 in operators_to_keep
            return op1 in operators_to_keep and op2 in operators_to_keep

        # rotate corrections to fitting basis
        if rotation_matrix is not None:
            lin_dict_fit_basis, quad_dict_fit_basis = rotate_to_fit_basis(
                lin_dict, quad_dict, rotation_matrix
            )

            lin_dict_to_keep = {
                k: val for k, val in lin_dict_fit_basis.items() if is_to_keep(k)
            }
            quad_dict_to_keep = {
                k: val
                for k, val in quad_dict_fit_basis.items()
                if is_to_keep(k.split("*")[0], k.split("*")[1])
            }
        else:
            lin_dict_to_keep = {k: val for k, val in lin_dict.items() if is_to_keep(k)}
            quad_dict_to_keep = {
                k: val
                for k, val in quad_dict.items()
                if is_to_keep(k.split("*")[0], k.split("*")[1])
            }
        best_sm = np.array(raw_th_data["best_sm"])
        if use_theory_covmat:
            th_cov = np.array(raw_th_data["theory_cov"])
        else:
            th_cov = np.zeros((best_sm.size, best_sm.size))

        # check if scales are present in the theory file
        scales = np.array(raw_th_data.get("scales", [None] * len(best_sm)))

        return (
            best_sm,
            th_cov,
            lin_dict_to_keep,
            quad_dict_to_keep,
            scales,
        )

    @property
    def n_data(self):
        """
        Number of data

        Returns
        -------
            n_data: int
                number of experimental data
        """
        return self.dataspec["central_values"].size

    @property
    def lumi(self):
        """
        Integrated luminosity of the dataset in fb^-1

        Returns
        -------
            lumi: float
                Integrated luminosity of the dataset in fb^-1

        """
        return self.dataspec["luminosity"]

    @property
    def central_values(self):
        """
        Central values

        Returns
        -------
            central_values: numpy.ndarray
                experimental central values
        """
        return self.dataspec["central_values"]

    @property
    def covmat(self):
        """
        Experimental covariance matrix

        Returns
        -------
            covmat: numpy.ndarray
                experimental covariance matrix of a single dataset
        """
        return construct_covmat(self.dataspec["stat_error"], self.dataspec["sys_error"])

    @property
    def theory_covmat(self):
        """
        Theory covariance matrix

        Returns
        -------
            theory covmat: numpy.ndarray
                theory covariance matrix of a single dataset
        """
        return self.dataspec["theory_covmat"]

    @property
    def sys_error(self):
        """
        Systematic errors

        Returns
        -------
            sys_error: pd.DataFrame
                systematic errors of the dataset
        """
        return self.dataspec["sys_error"]

    @property
    def sys_error_t0(self):
        """
        Systematic errors modified according to t0 prescription

        Returns
        -------
            sys_error_t0: pd.DataFrame
                t0 systematic errors of the dataset
        """
        return self.dataspec["sys_error_t0"]

    @property
    def stat_error(self):
        """
        Statistical errors

        Returns
        -------
            stat_error: np.array
                statistical errors of the dataset
        """
        return self.dataspec["stat_error"]

    @property
    def sm_prediction(self):
        """
        |SM| prediction for the dataset

        Returns
        -------
            SM_predictions : numpy.ndarray
                best |SM| prediction
        """
        return self.dataspec["SM_predictions"]

    @property
    def lin_corrections(self):
        """
        |NHO| corrections

        Returns
        -------
            lin_corrections : dict
                dictionary with operator names and |NHO| correctsions
        """
        return self.dataspec["lin_corrections"]

    @property
    def quad_corrections(self):
        """
        |HO| corrections

        Returns
        -------
            quad_corrections : dict
                dictionary with operator names and |HO| correctsions
        """
        return self.dataspec["quad_corrections"]


def construct_corrections_matrix(corrections_list, n_data_tot, sorted_keys=None):
    """
    Construct a unique list of correction name,
    with corresponding values.

    Parameters
    ----------
        corrections_list : list(dict)
            list containing corrections per experiment
        n_data_tot : int
            total number of experimental data points
        sorted_keys: numpy.ndarray
            list of sorted operator corrections

    Returns
    -------
        sorted_keys : np.ndarray
            unique list of operators for which at least one correction is present
        corr_values : np.ndarray
            matrix with correction values (n_data_tot, sorted_keys.size)
    """

    if sorted_keys is None:
        tmp = [
            [
                *c,
            ]
            for _, c in corrections_list
        ]
        sorted_keys = np.unique([item for sublist in tmp for item in sublist])
    corr_values = np.zeros((n_data_tot, sorted_keys.size))
    cnt = 0
    # loop on experiments
    for n_dat, correction_dict in corrections_list:
        # loop on corrections
        for key, values in correction_dict.items():
            if "*" in key:
                op1, op2 = key.split("*")
                if op2 < op1:
                    key = f"{op2}*{op1}"

            idx = np.where(sorted_keys == key)[0][0]
            corr_values[cnt : cnt + n_dat, idx] = values
        cnt += n_dat

    return sorted_keys, corr_values


def load_datasets(
    commondata_path,
    datasets,
    operators_to_keep,
    use_quad,
    use_theory_covmat,
    use_t0,
    use_multiplicative_prescription,
    default_order="LO",
    theory_path=None,
    rot_to_fit_basis=None,
    has_uv_couplings=False,
    has_external_chi2=False,
    has_rge=False,
    cutoff_scale=None,
):
    """
    Loads experimental data, theory and |SMEFT| corrections into a namedtuple

    Parameters
    ----------
        commondata_path : str, pathlib.Path
            path to commondata folder, commondata excluded
        datasets : List
            List of datasets to be loaded
        operators_to_keep: list
            list of operators for which corrections are loaded
        order: str
            Default perturbative order of the theory predictions
        use_quad: bool
            if True loads also |HO| corrections
        use_theory_covmat: bool
            if True add the theory covariance matrix to the experimental one
        theory_path : str, pathlib.Path, optional
            path to theory folder, theory excluded.
            Default it assumes to be the same as commondata_path
        rot_to_fit_basis: dict, optional
            matrix rotation to fit basis or None
        has_uv_couplings: bool, optional
            True for UV fits
        has_external_chi2: bool, optional
            True in the presence of external chi2 modules
        has_rge: bool, optional
            True in the presence of RGE matrix
        cutoff_scale: float, optional
            kinematic cutoff scale
    """

    exp_data = []
    sm_theory = []
    sys_error_t0 = []
    sys_error = []
    stat_error = []
    lin_corr_list = []
    quad_corr_list = []
    n_data_exp = []
    lumi_exp = []
    exp_name = []
    th_cov = []

    Loader.commondata_path = pathlib.Path(commondata_path)
    Loader.theory_path = pathlib.Path(theory_path or commondata_path)

    for sset in datasets:
        dataset_name = sset.get("name")

<<<<<<< HEAD
=======
    _logger.info(f"Applying cutoff scale: {cutoff_scale} GeV.")
    for sset in np.unique(datasets):

>>>>>>> 9e1a4dda
        dataset = Loader(
            dataset_name,
            operators_to_keep,
            sset.get("order", default_order),
            use_quad,
            use_theory_covmat,
            use_multiplicative_prescription,
            rot_to_fit_basis,
            cutoff_scale,
        )
<<<<<<< HEAD
        exp_name.append(dataset_name)
=======

        # skip dataset if all datapoints are above the cutoff scale
        if np.all(~dataset.mask):
            continue

        exp_name.append(sset)
>>>>>>> 9e1a4dda
        n_data_exp.append(dataset.n_data)
        lumi_exp.append(dataset.lumi)
        exp_data.extend(dataset.central_values)
        sm_theory.extend(dataset.sm_prediction)
        lin_corr_list.append([dataset.n_data, dataset.lin_corrections])
        quad_corr_list.append([dataset.n_data, dataset.quad_corrections])
        sys_error_t0.append(dataset.sys_error_t0)
        sys_error.append(dataset.sys_error)
        stat_error.append(dataset.stat_error)
        th_cov.append(dataset.theory_covmat)

    exp_data = np.array(exp_data)
    n_data_tot = exp_data.size

    sorted_keys = None
    # if uv couplings are present allow for op which are not in the
    # theory files (same for external chi2 and rge)
    if has_uv_couplings or has_external_chi2 or has_rge:
        sorted_keys = np.unique((*operators_to_keep,))
    operators_names, lin_corr_values = construct_corrections_matrix(
        lin_corr_list, n_data_tot, sorted_keys
    )
    check_missing_operators(operators_names, operators_to_keep)

    if use_quad:
        quad_corrections_names = []
        for op1 in operators_names:
            for op2 in operators_names:
                if (
                    f"{op1}*{op2}" not in quad_corrections_names
                    and f"{op2}*{op1}" not in quad_corrections_names
                ):
                    quad_corrections_names.append(f"{op1}*{op2}")
        _, quad_corr_values = construct_corrections_matrix(
            quad_corr_list, n_data_tot, np.array(quad_corrections_names)
        )
    else:
        quad_corr_values = None

    # Construct unique large cov matrix accounting for correlations between different datasets
    # The theory covariance matrix, when used, will be different from zero.
    # At the moment it does not account for correlation between different datasets
    theory_covariance = la.block_diag(*th_cov)
    exp_covmat = covmat_from_systematics(stat_error, sys_error) + theory_covariance

    # replicas always generated using the experimental covmat, no t0
    replica = np.random.multivariate_normal(exp_data, exp_covmat)
    if use_t0:
        fit_covmat = (
            covmat_from_systematics(stat_error, sys_error_t0) + theory_covariance
        )
    else:
        fit_covmat = exp_covmat

    # Make one large datatuple containing all data, SM theory, corrections, etc.
    return DataTuple(
        exp_data,
        np.array(sm_theory),
        operators_names,
        lin_corr_values,
        quad_corr_values,
        np.array(exp_name),
        np.array(n_data_exp),
        np.linalg.inv(fit_covmat),
        theory_covariance,
        np.array(lumi_exp),
        replica,
    )


def get_dataset(datasets, data_name):
    idx = np.where(datasets.ExpNames == data_name)[0][0]
    ndata = datasets.NdataExp[idx]
    lumi = datasets.Luminosity[idx]
    posix_in = datasets.NdataExp[:idx].sum()
    posix_out = posix_in + ndata

    return DataTuple(
        datasets.Commondata[posix_in:posix_out],
        datasets.SMTheory[posix_in:posix_out],
        datasets.OperatorsNames,
        datasets.LinearCorrections[posix_in:posix_out],
        (
            datasets.QuadraticCorrections[posix_in:posix_out]
            if datasets.QuadraticCorrections is not None
            else None
        ),
        data_name,
        ndata,
        datasets.InvCovMat[posix_in:posix_out].T[posix_in:posix_out],
        datasets.ThCovMat[posix_in:posix_out].T[posix_in:posix_out],
        lumi,
        datasets.Replica[posix_in:posix_out],
    )<|MERGE_RESOLUTION|>--- conflicted
+++ resolved
@@ -607,12 +607,9 @@
     for sset in datasets:
         dataset_name = sset.get("name")
 
-<<<<<<< HEAD
-=======
     _logger.info(f"Applying cutoff scale: {cutoff_scale} GeV.")
     for sset in np.unique(datasets):
 
->>>>>>> 9e1a4dda
         dataset = Loader(
             dataset_name,
             operators_to_keep,
@@ -623,16 +620,12 @@
             rot_to_fit_basis,
             cutoff_scale,
         )
-<<<<<<< HEAD
-        exp_name.append(dataset_name)
-=======
 
         # skip dataset if all datapoints are above the cutoff scale
         if np.all(~dataset.mask):
             continue
 
-        exp_name.append(sset)
->>>>>>> 9e1a4dda
+        exp_name.append(dataset_name)
         n_data_exp.append(dataset.n_data)
         lumi_exp.append(dataset.lumi)
         exp_data.extend(dataset.central_values)
