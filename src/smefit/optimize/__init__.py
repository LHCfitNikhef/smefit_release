# -*- coding: utf-8 -*-
import importlib
import json
import pathlib
<<<<<<< HEAD
import importlib
=======
>>>>>>> 6b1e4b78
import sys

from rich.style import Style
from rich.table import Table

from .. import chi2, log
from ..loader import get_dataset

try:
    from mpi4py import MPI

    run_parallel = True
except ModuleNotFoundError:
    run_parallel = False


class Optimizer:
    """
    Common interface for Chi2 profile, NS and MC and A optimizers.

    Parameters
    ----------
        results_path : pathlib.path
            path to result folder
        loaded_datasets : DataTuple,
            dataset tuple
        coefficients : `smefit.coefficients.CoefficientManager`
            instance of `CoefficientManager` with all the relevant coefficients to fit
        use_quad : bool
            if True includes also |HO| correction
        single_parameter_fits : bool
            True for single parameter fits
        use_multiplicative_prescription:
            if True uses the multiplicative prescription for the |EFT| corrections.
    """

    print_rate = 500

    def __init__(
        self,
        results_path,
        loaded_datasets,
        coefficients,
        use_quad,
        single_parameter_fits,
        use_multiplicative_prescription,
        external_chi2,
    ):
        self.results_path = pathlib.Path(results_path)
        self.loaded_datasets = loaded_datasets
        self.coefficients = coefficients
        self.use_quad = use_quad
        self.npts = self.loaded_datasets.Commondata.size
        self.single_parameter_fits = single_parameter_fits
        self.use_multiplicative_prescription = use_multiplicative_prescription
        self.external_chi2 = external_chi2
        self.counter = 0

    @property
    def free_parameters(self):
        """Returns the free parameters entering fit"""
        return self.coefficients.free_parameters

    def generate_chi2_table(self, chi2_dict, chi2_tot):
        r"""Generate log :math:`\chi^2` table"""
        table = Table(style=Style(color="white"), title_style="bold cyan", title=None)
        table.add_column("Dataset", style="bold green", no_wrap=True)

        table.add_column("Chi^2 /N_dat")
        for name, val in chi2_dict.items():
            table.add_row(str(name), f"{val:.5}")
        table.add_row("Total", f"{(chi2_tot/self.npts):.5}")

        return table

    def load_external_chi2(self):
        chi2_modules = {}
        for name, chi2_mod_path in self.external_chi2.items():
            path = pathlib.Path(chi2_mod_path)
            base_path, stem = path.parent, path.stem
            sys.path = [str(base_path)] + sys.path
            chi2_modules[name] = importlib.import_module(stem)

        return chi2_modules

    def chi2_func(self, use_replica=False, print_log=True):
        r"""
        Wrap the math:`\chi^2` in a function for the optimizer. Pass noise and
        data info as args. Log the math:`\chi^2` value and values of the coefficients.

        Returns
        -------
            current_chi2 : np.ndarray
                computed :math:`\chi^2`
        """
        rank = 0
        if run_parallel:
            comm = MPI.COMM_WORLD
            rank = comm.Get_rank()

        if rank == 0:
            self.counter += 1
            if print_log:
                print_log = (self.counter % self.print_rate) == 0
        else:
            print_log = False

        chi2_tot = chi2.compute_chi2(
            self.loaded_datasets,
            self.coefficients.value,
            self.use_quad,
            self.use_multiplicative_prescription,
            use_replica,
        )

        # add external chi2 modules if specified in the runcard
        if self.external_chi2 is not None:
            chi2_modules = self.load_external_chi2()
            for name, chi2_module in chi2_modules.items():
                chi2_ext = getattr(chi2_modules[name], name)
<<<<<<< HEAD
                chi2_tot += chi2_ext(self.coefficients.value)
=======
                chi2_tot += chi2_ext(self.coefficients)
>>>>>>> 6b1e4b78

        if print_log:
            chi2_dict = {}
            for data_name in self.loaded_datasets.ExpNames:
                dataset = get_dataset(self.loaded_datasets, data_name)
                chi2_dict[data_name] = (
                    chi2.compute_chi2(
                        dataset,
                        self.coefficients.value,
                        self.use_quad,
                        self.use_multiplicative_prescription,
                        use_replica,
                    )
                    / dataset.NdataExp
                )
            log.console.print(self.generate_chi2_table(chi2_dict, chi2_tot))

        return chi2_tot

    def dump_posterior(self, posterior_file, values):
        if self.single_parameter_fits:
            if posterior_file.is_file():
                with open(posterior_file, encoding="utf-8") as f:
                    tmp = json.load(f)
                    values.update(tmp)
            else:
                values["single_parameter_fits"] = True

        with open(posterior_file, "w", encoding="utf-8") as f:
            json.dump(values, f)<|MERGE_RESOLUTION|>--- conflicted
+++ resolved
@@ -2,10 +2,6 @@
 import importlib
 import json
 import pathlib
-<<<<<<< HEAD
-import importlib
-=======
->>>>>>> 6b1e4b78
 import sys
 
 from rich.style import Style
@@ -126,11 +122,7 @@
             chi2_modules = self.load_external_chi2()
             for name, chi2_module in chi2_modules.items():
                 chi2_ext = getattr(chi2_modules[name], name)
-<<<<<<< HEAD
-                chi2_tot += chi2_ext(self.coefficients.value)
-=======
                 chi2_tot += chi2_ext(self.coefficients)
->>>>>>> 6b1e4b78
 
         if print_log:
             chi2_dict = {}
