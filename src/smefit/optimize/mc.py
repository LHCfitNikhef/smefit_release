# -*- coding: utf-8 -*-

"""
Fitting the Wilson coefficients with MC
"""
<<<<<<< HEAD
import copy
=======
import json
>>>>>>> deb218ac
import time

import scipy.optimize as opt
from rich.style import Style
from rich.table import Table
from scipy.optimize import Bounds

from .. import log
from ..coefficients import CoefficientManager
from ..loader import load_datasets
from . import Optimizer

_logger = log.logging.getLogger(__name__)


class MCOptimizer(Optimizer):

    """
    Optimizer specification for MC

    Parameters
    ----------
        loaded_datasets : `smefit.loader.DataTuple`,
            dataset tuple
        coefficients : `smefit.coefficients.CoefficientManager`
            instance of `CoefficientManager` with all the relevant coefficients to fit
        use_quad : bool
            If True use also |HO| corrections
    """

    def __init__(
        self,
        loaded_datasets,
        coefficients,
        result_path,
        use_quad,
        result_ID,
        replica,
        single_parameter_fits,
        use_bounds,
        maxiter,
    ):
        super().__init__(
            f"{result_path}/{result_ID}",
            loaded_datasets,
            coefficients,
            use_quad,
            single_parameter_fits,
        )
        self.chi2_values = []
        self.coeff_steps = []
        self.replica = replica
        self.epoch = 0
        self.use_bounds = use_bounds
        self.maxiter = maxiter

    @classmethod
    def from_dict(cls, config):
        """
        Create object from theory dictionary.

        Parameters
        ----------
            config : dict
                configuration dictionary

        Returns
        -------
            cls : Optimizer
                created object
        """

        loaded_datasets = load_datasets(
            config["data_path"],
            config["datasets"],
            config["coefficients"],
            config["order"],
            config["use_quad"],
            config["use_theory_covmat"],
            config.get("theory_path", None),
            config.get("rot_to_fit_basis", None),
            config.get("uv_coupligs", False),
        )

        coefficients = CoefficientManager.from_dict(config["coefficients"])

        use_bounds = config.get("use_bounds", True)
        if not use_bounds:
            log.console.log("Running minimization without initial bounds")

        maxiter = config.get("maxiter", 1e4)
        if "maxiter" not in config:
            _logger.warning(
                "Number of maximum iterations (maxiter) not set in the input card. Using default: 1e4"
            )

        single_parameter_fits = config.get("single_parameter_fits", False)

        return cls(
            loaded_datasets,
            coefficients,
            config["result_path"],
            config["use_quad"],
            config["result_ID"],
            config["replica"],
            single_parameter_fits,
            use_bounds,
            maxiter,
        )

    def get_status(self, chi2):

        if len(self.chi2_values) == 0:
            self.chi2_values.append(chi2)

        if chi2 < self.chi2_values[-1]:
            self.chi2_values.append(chi2)
            self.coeff_steps.append(self.free_parameters.value)
            self.epoch += 1

    def chi2_func_mc(self, params, print_log=True):
        """
        Wrap the chi2 in a function for the optimizer. Pass noise and
        data info as args. Log the chi2 value and values of the coefficients.

        Parameters
        ----------
            params : np.ndarray
                noise and data info
        Returns
        -------
            current_chi2 : np.ndarray
                chi2 function

        """
        self.coefficients.set_free_parameters(params)
        self.coefficients.set_constraints()
        current_chi2 = self.chi2_func(True, print_log)
        self.get_status(current_chi2)

        return current_chi2

<<<<<<< HEAD
    def chi2_scan(self):
        r"""Individual :math:`\Chi^2` scan"""

        # set all the coefficients to 0 and fixed
        coefficient_temp = copy.deepcopy(self.coefficients)
        for coeff in coefficient_temp:
            coeff.is_free = False
            coeff.value = 0.0

        # chi2 - 2 == 0
        def regularized_chi2_func(xs):
            roots = []
            for x in xs:
                coeff.value = x
                coefficient_temp.set_constraints()
                chi2 = compute_chi2(
                    self.loaded_datasets, coefficient_temp.value, self.use_quad, False,
                )
                roots.append(chi2 / self.npts - 2.0)
            return roots

        # fin the bound for each coefficient
        bounds = []
        for coeff in coefficient_temp:
            if coeff not in self.free_parameters:
                continue
            coeff.is_free = True
            roots = opt.fsolve(
                regularized_chi2_func, [-1000, 1000], xtol=1e-6, maxfev=400
            )
            bounds.append(roots)
            coeff.is_free = False
            coeff.value = 0.0
            coefficient_temp.set_constraints()
            log.console.log(f"Chi^2 scan : bounds for {coeff.name}: {roots}")
        return bounds

=======
>>>>>>> deb218ac
    def run_sampling(self):
        """Run the minimization with Nested Sampling"""

        t1 = time.time()
        bounds = None
        if self.use_bounds:
            bounds = Bounds(self.free_parameters.minimum, self.free_parameters.maximum)

        # TODO: other minimization options?
        opt.minimize(
            self.chi2_func_mc,
            self.free_parameters.value,
            method="trust-constr",
            bounds=bounds,
            options={"maxiter": self.maxiter},
        )
        t2 = time.time()
        log.console.log(f"Time : {((t2 - t1) / 60.0):.3f} minutes")

    def save(self):
        """
        Save MC replicas to json inside a dictionary:
        {coff: replica values}

        Parameters
        ----------
            result : dict
                result dictionary

        """
        values = {}
        if not self.single_parameter_fits:
            values["chi2"] = self.chi2_values[-1] / self.npts
        table = Table(style=Style(color="white"), title_style="bold cyan", title=None)
        table.add_column("Parameter", style="bold red", no_wrap=True)
        table.add_column("Best value")
        for par, value in zip(self.coefficients.name, self.coefficients.value):
            table.add_row(f"{par}", f"{value:.3f}")
            values[par] = value
        log.console.print(table)

        posterior_file = (
            self.results_path
            / f"replica_{self.replica}/coefficients_rep_{self.replica}.json"
        )

        self.dump_posterior(posterior_file, values)<|MERGE_RESOLUTION|>--- conflicted
+++ resolved
@@ -3,11 +3,8 @@
 """
 Fitting the Wilson coefficients with MC
 """
-<<<<<<< HEAD
 import copy
-=======
 import json
->>>>>>> deb218ac
 import time
 
 import scipy.optimize as opt
@@ -150,46 +147,7 @@
 
         return current_chi2
 
-<<<<<<< HEAD
-    def chi2_scan(self):
-        r"""Individual :math:`\Chi^2` scan"""
 
-        # set all the coefficients to 0 and fixed
-        coefficient_temp = copy.deepcopy(self.coefficients)
-        for coeff in coefficient_temp:
-            coeff.is_free = False
-            coeff.value = 0.0
-
-        # chi2 - 2 == 0
-        def regularized_chi2_func(xs):
-            roots = []
-            for x in xs:
-                coeff.value = x
-                coefficient_temp.set_constraints()
-                chi2 = compute_chi2(
-                    self.loaded_datasets, coefficient_temp.value, self.use_quad, False,
-                )
-                roots.append(chi2 / self.npts - 2.0)
-            return roots
-
-        # fin the bound for each coefficient
-        bounds = []
-        for coeff in coefficient_temp:
-            if coeff not in self.free_parameters:
-                continue
-            coeff.is_free = True
-            roots = opt.fsolve(
-                regularized_chi2_func, [-1000, 1000], xtol=1e-6, maxfev=400
-            )
-            bounds.append(roots)
-            coeff.is_free = False
-            coeff.value = 0.0
-            coefficient_temp.set_constraints()
-            log.console.log(f"Chi^2 scan : bounds for {coeff.name}: {roots}")
-        return bounds
-
-=======
->>>>>>> deb218ac
     def run_sampling(self):
         """Run the minimization with Nested Sampling"""
 
