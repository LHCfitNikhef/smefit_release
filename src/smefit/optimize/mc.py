"""Fitting the Wilson coefficients with |MC|."""
import time

import cma
import numpy as np
import scipy.optimize as opt
from rich.style import Style
from rich.table import Table

from .. import log
from ..coefficients import CoefficientManager
from ..loader import load_datasets
from . import Optimizer

_logger = log.logging.getLogger(__name__)


class MCOptimizer(Optimizer):

    """Optimizer specification for |MC|.

    Parameters
    ----------
    loaded_datasets : `smefit.loader.DataTuple`
        dataset tuple
    coefficients : `smefit.coefficients.CoefficientManager`
        instance of `CoefficientManager` with all the relevant coefficients to fit
    result_path: pathlib.Path
        path to result folder
    use_quad : bool
        If True use also |HO| corrections
    result_ID : str
        result name
    single_parameter_fits : bool
        True for individual scan fits
    use_multiplicative_prescription : bool
        if True uses the multiplicative prescription for the |EFT| corrections
    replica : int
        replica number
    use_bounds : bool
        If true start the minimization with the specified values of min and max for each coeffient
    minimizer_specs : dict
        minimizer options. The allowed optrions are:

        Args:

        - mc_minimiser: minimizer alogrithm: 'cma', 'dual_annealing', 'trust-constr'.
        - maxiter: number of maximium iterations.
        - restarts: only for cma, number of restarts (< 9).
        - initial_temp: only for dual_annealing.
            The initial temperature, use higher values to facilitates a wider search
            of the energy landscape, allowing dual_annealing to escape local minima that it is trapped in.
            Default value is 5230. Range is (0.01, 5.e4].
        - restart_temp_ratio: only for dual_annealing.
            During the annealing process, temperature is decreasing,
            when it reaches initial_temp * restart_temp_ratio, the reannealing process is triggered.
            Default value of the ratio is 2e-5. Range is (0, 1).

        See also `cma.fmin`, `scipy.optimize.minimize`, `scipy.optimize.dual_annealing`.

    """

    def __init__(
        self,
        loaded_datasets,
        coefficients,
        result_path,
        use_quad,
        result_ID,
        single_parameter_fits,
        use_multiplicative_prescription,
        replica,
        use_bounds,
        minimizer_specs,
<<<<<<< HEAD
        use_multiplicative_prescription,
        external_chi2=None,
=======
>>>>>>> d37742cd
    ):
        super().__init__(
            f"{result_path}/{result_ID}",
            loaded_datasets,
            coefficients,
            use_quad,
            single_parameter_fits,
            use_multiplicative_prescription,
            external_chi2,
        )
        self.chi2_values = []
        self.coeff_steps = []
        self.replica = replica
        self.epoch = 0
        self.use_bounds = use_bounds
        self.minimizer_specs = minimizer_specs

    @classmethod
    def from_dict(cls, config):
        """
        Create object from theory dictionary.
        The default minimizer is trust-constr.

        The minimizer options have to be specified with:

        ```
        mc_minimiser: 'cma'
        maxiter: 100000
        restarts: 0
        ```


        Parameters
        ----------
        config : dict
            configuration dictionary

        Returns
        -------
        Optimizer
            created object

        """

        loaded_datasets = load_datasets(
            config["data_path"],
            config["datasets"],
            config["coefficients"],
            config["order"],
            config["use_quad"],
            config["use_theory_covmat"],
            config["use_t0"],
            config.get("use_multiplicative_prescription", False),
            config.get("theory_path", None),
            config.get("rot_to_fit_basis", None),
            config.get("uv_couplings", False),
            config.get("external_chi2", False),
        )

        coefficients = CoefficientManager.from_dict(config["coefficients"])

        use_bounds = config.get("use_bounds", True)
        if not use_bounds:
            log.console.log("Running minimization without initial bounds")

        minimizer_specs = {}
        minimizer_specs["mc_minimiser"] = config.get("mc_minimiser", "trust-constr")

        if minimizer_specs["mc_minimiser"] == "cma":
            minimizer_specs["restarts"] = config.get("restarts", 0)
            if "restarts" not in config:
                _logger.warning("Using default no restarts")
        elif minimizer_specs["mc_minimiser"] == "dual_annealineg":
            minimizer_specs["restart_temp_ratio"] = config.get(
                "restart_temp_ratio", 2e-5
            )
            if "restart_temp_ratio" not in config:
                _logger.warning("Using default restert_temp_ratio: 2e-5")
            minimizer_specs["initial_temp"] = config.get("initial_temp", 5230)
            if "initial_temp" not in config:
                _logger.warning("Using default initial_temp: 5230")
        elif "mc_minimiser" not in config:
            _logger.warning("Using default minimizer 'trust-constr'")

        minimizer_specs["maxiter"] = config.get("maxiter", int(1e4))
        if "maxiter" not in config:
            _logger.warning("Setting maximum number of iterations (maxiter) to 1e4")

        single_parameter_fits = config.get("single_parameter_fits", False)
        use_multiplicative_prescription = config.get(
            "use_multiplicative_prescription", False
        )

        external_chi2 = config.get("external_chi2", None)

        return cls(
            loaded_datasets,
            coefficients,
            config["result_path"],
            config["use_quad"],
            config["result_ID"],
            single_parameter_fits,
            use_multiplicative_prescription,
            config["replica"],
            use_bounds,
            minimizer_specs,
<<<<<<< HEAD
            use_multiplicative_prescription,
            external_chi2,
=======
>>>>>>> d37742cd
        )

    def get_status(self, chi2):
        if len(self.chi2_values) == 0:
            self.chi2_values.append(chi2)

        if chi2 < self.chi2_values[-1]:
            self.chi2_values.append(chi2)
            self.coeff_steps.append(self.free_parameters.value)
            self.epoch += 1

    def chi2_func_mc(self, params, print_log=True):
        """
        Wrap the chi2 in a function for the optimizer. Pass noise and
        data info as args. Log the chi2 value and values of the coefficients.

        Parameters
        ----------
        params : np.ndarray
            noise and data info

        Returns
        -------
        np.ndarray
            chi2 value

        """
        self.coefficients.set_free_parameters(params)
        self.coefficients.set_constraints()
        current_chi2 = self.chi2_func(True, print_log)
        self.get_status(current_chi2)

        return current_chi2

    def run_sampling(self):
        """Run the minimization with |MC|."""

        t1 = time.time()

        maxiter = self.minimizer_specs["maxiter"]
        algorithm = self.minimizer_specs["mc_minimiser"]

        if algorithm == "cma":
            bounds = [None, None]
            if self.use_bounds:
                bounds = [self.free_parameters.minimum, self.free_parameters.maximum]
            cma.fmin(
                self.chi2_func_mc,
                self.free_parameters.value,
                sigma0=0.68,
                options={
                    "bounds": bounds,
                    "verbose": -1,
                    "verb_log": False,
                    "ftarget": self.npts,
                    "tolx": 1e-5,
                    "maxiter": maxiter,
                },
                bipop=self.minimizer_specs["restarts"] > 0,
                restarts=self.minimizer_specs["restarts"],
            )

        else:
            if self.use_bounds:
                bounds = opt.Bounds(
                    self.free_parameters.minimum, self.free_parameters.maximum
                )
            else:
                bounds = opt.Bounds(
                    np.full(self.free_parameters.shape[0], -np.inf),
                    np.full(self.free_parameters.shape[0], np.inf),
                )

            if algorithm == "dual_annealing":
                res = opt.dual_annealing(
                    self.chi2_func_mc,
                    bounds,
                    minimizer_kwargs={
                        "method": "trust-constr",
                        "bounds": bounds,
                        "options": {"maxiter": maxiter},
                    },
                    maxiter=maxiter,
                    x0=self.free_parameters.value,
                    initial_temp=self.minimizer_specs["initial_temp"],
                    restart_temp_ratio=self.minimizer_specs["restart_temp_ratio"],
                )
            else:
                res = opt.minimize(
                    self.chi2_func_mc,
                    self.free_parameters.value,
                    method="trust-constr",
                    bounds=bounds,
                    options={"maxiter": maxiter, "xtol": 1e-5},
                )
            _logger.info(res)
            if not res["success"]:
                raise ValueError("Minimization was not successful, exit ...")

        t2 = time.time()
        log.console.log(f"Time : {((t2 - t1) / 60.0):.3f} minutes")

    def save(self):
        """
        Save MC replicas to json inside a dictionary:
        {coff: replica values}

        Parameters
        ----------
            result : dict
                result dictionary

        """
        self.coefficients.set_free_parameters(self.free_parameters.value)
        self.coefficients.set_constraints()
        values = {}
        if not self.single_parameter_fits:
            values["chi2"] = self.chi2_values[-1] / self.npts
        table = Table(style=Style(color="white"), title_style="bold cyan", title=None)
        table.add_column("Parameter", style="bold red", no_wrap=True)
        table.add_column("Best value")
        for par, value in zip(self.coefficients.name, self.coefficients.value):
            table.add_row(f"{par}", f"{value:.3f}")
            values[par] = value
        log.console.print(table)

        posterior_file = (
            self.results_path
            / f"replica_{self.replica}/coefficients_rep_{self.replica}.json"
        )

        self.dump_posterior(posterior_file, values)<|MERGE_RESOLUTION|>--- conflicted
+++ resolved
@@ -1,3 +1,4 @@
+# -*- coding: utf-8 -*-
 """Fitting the Wilson coefficients with |MC|."""
 import time
 
@@ -67,16 +68,12 @@
         result_path,
         use_quad,
         result_ID,
+        replica,
         single_parameter_fits,
-        use_multiplicative_prescription,
-        replica,
         use_bounds,
         minimizer_specs,
-<<<<<<< HEAD
         use_multiplicative_prescription,
         external_chi2=None,
-=======
->>>>>>> d37742cd
     ):
         super().__init__(
             f"{result_path}/{result_ID}",
@@ -178,19 +175,16 @@
             config["result_path"],
             config["use_quad"],
             config["result_ID"],
+            config["replica"],
             single_parameter_fits,
-            use_multiplicative_prescription,
-            config["replica"],
             use_bounds,
             minimizer_specs,
-<<<<<<< HEAD
             use_multiplicative_prescription,
             external_chi2,
-=======
->>>>>>> d37742cd
         )
 
     def get_status(self, chi2):
+
         if len(self.chi2_values) == 0:
             self.chi2_values.append(chi2)
 
