--- conflicted
+++ resolved
@@ -101,12 +101,9 @@
 
         coefficients = CoefficientManager.from_dict(config["coefficients"])
 
-<<<<<<< HEAD
         single_parameter_fits = config.get("single_parameter_fits", False)
-
-=======
         nlive = config.get("nlive", 500)
->>>>>>> deb218ac
+        
         if "nlive" not in config:
             _logger.warning(
                 f"Number of live points (nlive) not set in the input card. Using default: {nlive}"
