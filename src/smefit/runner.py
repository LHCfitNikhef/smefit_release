--- conflicted
+++ resolved
@@ -135,8 +135,6 @@
 
     def ultranest(self, config):
         """Run a fit with Ultra Nest."""
-
-<<<<<<< HEAD
 
         # if run_parallel:
         #
@@ -159,33 +157,12 @@
         #     ns_opt = USOptimizer.from_dict(config)
 
         if "external_chi2" in config:
-                external_chi2 = config["external_chi2"]
-                for class_name, module_path in external_chi2.items():
-                    path = pathlib.Path(module_path)
-                    base_path, stem = path.parent, path.stem
-                    sys.path = [str(base_path)] + sys.path
-        ns_opt = USOptimizer.from_dict(config)
-=======
-        # add external modules to paths
-        if "external_chi2" in config:
             external_chi2 = config["external_chi2"]
             for class_name, module_path in external_chi2.items():
                 path = pathlib.Path(module_path)
                 base_path, stem = path.parent, path.stem
                 sys.path = [str(base_path)] + sys.path
-
-        if run_parallel:
-
-            comm = MPI.COMM_WORLD
-            rank = comm.Get_rank()
-            if rank == 0:
-                ns_opt = USOptimizer.from_dict(config)
-            else:
-                ns_opt = None
-            ns_opt = comm.bcast(ns_opt, root=0)
-        else:
-            ns_opt = USOptimizer.from_dict(config)
->>>>>>> de6b0067
+        ns_opt = USOptimizer.from_dict(config)
 
         ns_opt.run_sampling()
 
