# -*- coding: utf-8 -*-
"""Test compute_theory and chi2 module"""
import sys

import numpy as np

from smefit import chi2, compute_theory, loader


def test_flatten():
    matrix = np.array([[1, 2, 3], [4, 5, 6], [7, 8, 9]])
    flatten_matrix = np.array([1, 2, 3, 5, 6, 9])
    np.testing.assert_allclose(compute_theory.flatten(matrix), flatten_matrix)


class TestPredictions:
    exp_data = np.array(
        [
            1.3,
            2.6,
        ]
    )
    sm_theory = np.array(
        [
            1,
            1.2,
        ]
    )
    operators_names = np.array(["Op1", "Op2"])
    lin_corr_values = np.array(
        [
            [0.1, 0.2],
            [0.3, 0.4],
        ]
    )  # Op1, Op2
    quad_corr_values = np.array(
        [
            [0.3, 0.4, 0.5],
            [0.6, 0.7, 0.8],
        ]
    )  # Op1^2, Op1*Op2, Op2^2
<<<<<<< HEAD
    covmat = np.array([[0.03, 0.02], [0.02, 0.04]])

=======
    covmat = np.array([[0.06, 0.02], [0.02, 0.03]])
    theory_covmat = np.array([[0.003, 0.001], [0.001, 0.002]])
    luminosity = 300
>>>>>>> 5357fbfc
    replica = np.random.multivariate_normal(exp_data, covmat)

    dataset = loader.DataTuple(
        exp_data,
        sm_theory,
        operators_names,
        lin_corr_values,
        quad_corr_values,
        np.array(["exp1"]),
        np.array([exp_data.size]),
        np.linalg.inv(covmat),
        theory_covmat,
        luminosity,
        replica,
    )
    wilson_coeff = np.array([0.5, 0.6])

    def test_make_predictions(self):

        lin_corr = [
            # data0
            self.sm_theory[0]
            + self.wilson_coeff[0] * self.lin_corr_values[0, 0]
            + self.wilson_coeff[1] * self.lin_corr_values[0, 1],
            # data1
            self.sm_theory[1]
            + self.wilson_coeff[0] * self.lin_corr_values[1, 0]
            + self.wilson_coeff[1] * self.lin_corr_values[1, 1],
        ]
        np.testing.assert_allclose(
            compute_theory.make_predictions(
                self.dataset, self.wilson_coeff, False, False
            ),
            lin_corr,
        )
        quad_corr = np.array(
            [
                # data0
                +self.wilson_coeff[0] ** 2 * self.quad_corr_values[0, 0]
                + self.wilson_coeff[0]
                * self.wilson_coeff[1]
                * self.quad_corr_values[0, 1]
                + self.wilson_coeff[1] ** 2 * self.quad_corr_values[0, 2],
                # data1
                +self.wilson_coeff[0] ** 2 * self.quad_corr_values[1, 0]
                + self.wilson_coeff[0]
                * self.wilson_coeff[1]
                * self.quad_corr_values[1, 1]
                + self.wilson_coeff[1] ** 2 * self.quad_corr_values[1, 2],
            ]
        )
        quad_corr += lin_corr
        np.testing.assert_allclose(
            compute_theory.make_predictions(
                self.dataset, self.wilson_coeff, True, False
            ),
            quad_corr,
        )

    def test_compute_chi2(self):
        diff = self.exp_data - compute_theory.make_predictions(
            self.dataset, self.wilson_coeff, True, False
        )
        np.testing.assert_allclose(
            chi2.compute_chi2(self.dataset, self.wilson_coeff, True, False),
            diff @ np.linalg.inv(self.covmat) @ diff,
        )<|MERGE_RESOLUTION|>--- conflicted
+++ resolved
@@ -1,7 +1,5 @@
 # -*- coding: utf-8 -*-
 """Test compute_theory and chi2 module"""
-import sys
-
 import numpy as np
 
 from smefit import chi2, compute_theory, loader
@@ -39,14 +37,9 @@
             [0.6, 0.7, 0.8],
         ]
     )  # Op1^2, Op1*Op2, Op2^2
-<<<<<<< HEAD
-    covmat = np.array([[0.03, 0.02], [0.02, 0.04]])
-
-=======
     covmat = np.array([[0.06, 0.02], [0.02, 0.03]])
     theory_covmat = np.array([[0.003, 0.001], [0.001, 0.002]])
     luminosity = 300
->>>>>>> 5357fbfc
     replica = np.random.multivariate_normal(exp_data, covmat)
 
     dataset = loader.DataTuple(
