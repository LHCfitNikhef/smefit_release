# -*- coding: utf-8 -*-
import copy
import pathlib

import numpy as np
<<<<<<< HEAD
import scipy.linalg as la
=======
from scipy import optimize as sciopt

>>>>>>> ddb86134
import smefit.optimize as opt
import tests.test_loader as ld
from smefit.compute_theory import flatten, make_predictions

commondata_path = pathlib.Path(__file__).parents[0] / "fake_data"


# fix the wilson coefficients to some random value and compute the corresponding expected chi2

coeffs_dict = {
    "Op1": {
        "min": -2,
        "max": 1,
    },
    "Op2": {
        "min": -2,
        "max": 1,
    },
    "Op3": {
        "min": -2,
        "max": 1,
    },
    "Op4": {
        "constrain": True,
        "value": 0.0,
        "min": -2,
        "max": 1,
    },
}

random_point = np.random.rand(3)
prior = random_point * (
    np.array([1.0, 1.0, 1.0]) - np.array([-2.0, -2.0, -2.0])
) + np.array([-2.0, -2.0, -2.0])

# generate random values for the wilson coefficients
wilson_coeff = np.random.rand(3)

### first consider the case of dataset 1 and dataset 2, which do not have common systemtics

# Theory predictions for dataset1
th_pred_1 = (
    np.array(ld.theory_test_1["best_sm"])
    + np.array(ld.theory_test_1["LO"]["Op1"]) * wilson_coeff[0]
    + np.array(ld.theory_test_1["LO"]["Op2"]) * wilson_coeff[1]
    + np.array(ld.theory_test_1["LO"]["Op3"]) * wilson_coeff[2]
    + np.array(ld.theory_test_1["LO"]["Op1*Op1"]) * wilson_coeff[0] ** 2
    + np.array(ld.theory_test_1["LO"]["Op2*Op2"]) * wilson_coeff[1] ** 2
    + np.array(ld.theory_test_1["LO"]["Op2*Op1"]) * wilson_coeff[1] * wilson_coeff[0]
    + np.array(ld.theory_test_1["LO"]["Op2*Op3"]) * wilson_coeff[1] * wilson_coeff[2]
)

# chi2 for dataset1
exp_data_1 = np.array(ld.exp_test_1["data"])
exp_stat_1 = np.array([0.2, 0.3])
exp_sys_1 = np.array([[0.01, 0.01], [0.02, 0.02]])
exp_cov_1 = np.diag(exp_stat_1**2) + exp_sys_1 @ exp_sys_1.T
tot_cov_1 = exp_cov_1 + np.array(ld.theory_test_1["theory_cov"])

chi2_1 = (
    (exp_data_1 - th_pred_1) @ np.linalg.inv(tot_cov_1) @ (exp_data_1 - th_pred_1).T
)

# theory predictions for dataset2
th_pred_2 = (
    np.array(ld.theory_test_2["best_sm"])
    + np.array(ld.theory_test_2["LO"]["Op1"]) * wilson_coeff[0]
    + np.array(ld.theory_test_2["LO"]["Op2"]) * wilson_coeff[1]
    + np.array(ld.theory_test_2["LO"]["Op1*Op1"]) * wilson_coeff[0] ** 2
    + np.array(ld.theory_test_2["LO"]["Op2*Op2"]) * wilson_coeff[1] ** 2
    + np.array(ld.theory_test_2["LO"]["Op2*Op1"]) * wilson_coeff[1] * wilson_coeff[0]
)

exp_data_2 = np.array(ld.exp_test_2["data"])
exp_stat_2 = np.array([0.2, 0.3, 0.2, 0.3])
exp_sys_2 = np.array([[0.03, 0.03], [0.04, 0.04], [0.05, 0.05], [0.06, 0.06]])
exp_cov2 = np.diag(exp_stat_2**2) + exp_sys_2 @ exp_sys_2.T
tot_cov_2 = exp_cov2 + np.array(ld.theory_test_2["theory_cov"])

# chi2 for dataset2
chi2_2 = (
    (exp_data_2 - th_pred_2) @ np.linalg.inv(tot_cov_2) @ (exp_data_2 - th_pred_2).T
)

# total expected chi2. Since there are no correlations between the two datasets I can sum the
# two independent contributions
chi2_tot = chi2_1 + chi2_2

<<<<<<< HEAD
datasets_no_corr = ["data_test1", "data_test2"]
config_no_corr = {}
config_no_corr["data_path"] = commondata_path
config_no_corr["coefficients"] = coeffs_dict
config_no_corr["result_path"] = commondata_path
config_no_corr["result_ID"] = "test"
config_no_corr["datasets"] = datasets_no_corr
config_no_corr["order"] = "LO"
config_no_corr["use_quad"] = True
config_no_corr["use_theory_covmat"] = True
config_no_corr["theory_path"] = commondata_path
config_no_corr["rot_to_fit_basis"] = None


### now consider the case of dataset 3 and dataset 4 having a common systematic named SPECIAL
# The theory predictions for the dataset 3 are the same as for dataset 1

th_pred_3 = th_pred_1

# while dataset 4 we have

theory_test_4 = {
    "best_sm": [1.1, 2.3, 3.0],
    "theory_cov": [
        [0.3, 0.3, 0.3],
        [0.3, 0.3, 0.3],
        [0.3, 0.3, 0.3],
    ],
    "LO": {
        "Op1": [1.1, 1.2, 1.3],
        "Op4": [2.5, 1.6, 1.7],
        "Op2": [1.3, 4.4, 4.5],
        "Op1*Op1": [1.7, 1.8, 1.9],
        "Op2*Op2": [1.9, 1.11, 2.1],
        "Op2*Op1": [3.12, 2.13, 3.1],
        "Op2*Op4": [9.14, 5.15, 5.16],
    },
    "NLO": {
        "Op1": [2.1, 2.2, 2.3],
        "Op4": [3.5, 3.6, 2.7],
        "Op2": [4.3, 4.4, 5.5],
        "Op1*Op1": [2.7, 1.8, 2.9],
        "Op2*Op2": [9.9, 5.11, 6.16],
        "Op2*Op1": [1.12, 2.13, 6.18],
        "Op2*Op4": [7.14, 4.15, 4.17],
    },
}

th_pred_4 = (
    np.array(theory_test_4["best_sm"])
    + np.array(theory_test_4["LO"]["Op1"]) * wilson_coeff[0]
    + np.array(theory_test_4["LO"]["Op2"]) * wilson_coeff[1]
    + np.array(theory_test_4["LO"]["Op1*Op1"]) * wilson_coeff[0] ** 2
    + np.array(theory_test_4["LO"]["Op2*Op2"]) * wilson_coeff[1] ** 2
    + np.array(theory_test_4["LO"]["Op2*Op1"]) * wilson_coeff[1] * wilson_coeff[0]
)


# This time the total covmat is not block diagonal, and it is given by

tot_cov_corr = [
    [1.53, 0.53, 0.02, 0.02, 0.02],
    [0.53, 1.53, 0.02, 0.02, 0.02],
    [0.02, 0.02, 1.38, 0.34, 0.34],
    [0.02, 0.02, 0.34, 1.38, 0.34],
    [0.02, 0.02, 0.34, 0.34, 1.38],
]


# The experimental central values are

exp_data_3 = np.array([1.0, 2.0])
exp_data_4 = np.array([1.0, 2.0, 3.0])


diff = np.concatenate([[exp_data_3 - th_pred_3], [exp_data_4 - th_pred_4]], axis=1)
chi2_corr = diff @ np.linalg.inv(tot_cov_corr) @ diff.T

datasets_corr = ["data_test3", "data_test4"]
config_corr = {}
config_corr["data_path"] = commondata_path
config_corr["coefficients"] = coeffs_dict
config_corr["result_path"] = commondata_path
config_corr["result_ID"] = "test"
config_corr["datasets"] = datasets_corr
config_corr["order"] = "LO"
config_corr["use_quad"] = True
config_corr["use_theory_covmat"] = True
config_corr["theory_path"] = commondata_path
config_corr["rot_to_fit_basis"] = None
=======
datasets = ["data_test1", "data_test2"]
config = {}
config["data_path"] = commondata_path
config["coefficients"] = coeffs_dict
config["result_path"] = commondata_path
config["result_ID"] = "test"
config["datasets"] = datasets
config["order"] = "LO"
config["use_quad"] = True
config["use_theory_covmat"] = True
config["theory_path"] = commondata_path
config["rot_to_fit_basis"] = None
config["replica"] = 0
>>>>>>> ddb86134


class TestOptimize_NS:

    test_opt = opt.ns.NSOptimizer.from_dict(config_no_corr)
    test_opt_corr = opt.ns.NSOptimizer.from_dict(config_corr)

    def test_init(self):
        assert self.test_opt.results_path == commondata_path / "test"
        np.testing.assert_equal(
            self.test_opt.loaded_datasets.ExpNames, datasets_no_corr
        )
        np.testing.assert_equal(
            self.test_opt.coefficients.name, ["Op1", "Op2", "Op3", "Op4"]
        )

    def test_free_parameters(self):
        np.testing.assert_equal(
            list(self.test_opt.free_parameters.index), ["Op1", "Op2", "Op3"]
        )

    def test_chi2_func_ns(self):
        # set free parameters to random values generated above
        params = wilson_coeff
        np.testing.assert_allclose(
            self.test_opt.chi2_func_ns(params), chi2_tot, rtol=1e-10
        )
        np.testing.assert_allclose(
            self.test_opt_corr.chi2_func_ns(params), chi2_corr, rtol=1e-10
        )

    def test_gaussian_loglikelihood(self):
        params = wilson_coeff
        np.testing.assert_allclose(
            self.test_opt.gaussian_loglikelihood(params), -0.5 * chi2_tot, rtol=1e-10
        )
        np.testing.assert_allclose(
            self.test_opt_corr.gaussian_loglikelihood(params),
            -0.5 * chi2_corr,
            rtol=1e-10,
        )

    def test_flat_prior(self):
        np.testing.assert_equal(self.test_opt.flat_prior(random_point), prior)


class TestOptimize_MC:

    test_opt = opt.mc.MCOptimizer.from_dict(config)

    def test_init(self):
        assert self.test_opt.results_path == commondata_path / "test"
        np.testing.assert_equal(self.test_opt.loaded_datasets.ExpNames, datasets)
        np.testing.assert_equal(
            self.test_opt.coefficients.name, ["Op1", "Op2", "Op3", "Op4"]
        )

    def test_free_parameters(self):
        np.testing.assert_equal(
            list(self.test_opt.free_parameters.index), ["Op1", "Op2", "Op3"]
        )

    def test_jacobian(self):
        # test chi2_mc computing the jacobian

        def jacobian(params):

            self.test_opt.coefficients.set_free_parameters(params)
            self.test_opt.coefficients.set_constraints()

            data = self.test_opt.loaded_datasets
            coeff_val = self.test_opt.coefficients.value

            diff = 2 * (
                data.Replica - make_predictions(data, coeff_val, self.test_opt.use_quad)
            )

            # temp coefficiens
            temp_coeff = copy.deepcopy(self.test_opt.coefficients)
            free_coeffs = temp_coeff.free_parameters.index

            # propagate contrain to linear and quad corrections
            new_linear_corrections = np.zeros(
                (data.Replica.shape[0], free_coeffs.shape[0])
            )
            new_quad_corrections = np.zeros(
                (data.Replica.shape[0], free_coeffs.shape[0])
            )

            for idx in range(free_coeffs.shape[0]):
                params = np.zeros_like(free_coeffs)
                params[idx] = 1.0
                temp_coeff.set_free_parameters(params)
                temp_coeff.set_constraints()

                # update corrections
                new_linear_corrections[:, idx] = (
                    data.LinearCorrections @ temp_coeff.value
                )
                if self.test_opt.use_quad:
                    # derivative of the outher product
                    quad_coeff_mat = np.outer(temp_coeff.value, coeff_val)
                    quad_coeff_mat = np.maximum(quad_coeff_mat, quad_coeff_mat.T)
                    np.fill_diagonal(quad_coeff_mat, 2 * np.diag(quad_coeff_mat))
                    new_quad_corrections[:, idx] = np.einsum(
                        "ij,j->i", data.QuadraticCorrections, flatten(quad_coeff_mat)
                    )

            jac = -new_linear_corrections - new_quad_corrections
            return np.einsum("i,ij,jk->k", diff, data.InvCovMat, jac)

        test = sciopt.check_grad(
            self.test_opt.chi2_func_mc, jacobian, np.random.rand(3)
        )
        np.testing.assert_allclose(test, 0, atol=5e-5)<|MERGE_RESOLUTION|>--- conflicted
+++ resolved
@@ -3,12 +3,9 @@
 import pathlib
 
 import numpy as np
-<<<<<<< HEAD
-import scipy.linalg as la
-=======
+
 from scipy import optimize as sciopt
 
->>>>>>> ddb86134
 import smefit.optimize as opt
 import tests.test_loader as ld
 from smefit.compute_theory import flatten, make_predictions
@@ -97,7 +94,7 @@
 # two independent contributions
 chi2_tot = chi2_1 + chi2_2
 
-<<<<<<< HEAD
+
 datasets_no_corr = ["data_test1", "data_test2"]
 config_no_corr = {}
 config_no_corr["data_path"] = commondata_path
@@ -110,6 +107,7 @@
 config_no_corr["use_theory_covmat"] = True
 config_no_corr["theory_path"] = commondata_path
 config_no_corr["rot_to_fit_basis"] = None
+config_no_corr["replica"] = 0
 
 
 ### now consider the case of dataset 3 and dataset 4 having a common systematic named SPECIAL
@@ -188,21 +186,9 @@
 config_corr["use_theory_covmat"] = True
 config_corr["theory_path"] = commondata_path
 config_corr["rot_to_fit_basis"] = None
-=======
-datasets = ["data_test1", "data_test2"]
-config = {}
-config["data_path"] = commondata_path
-config["coefficients"] = coeffs_dict
-config["result_path"] = commondata_path
-config["result_ID"] = "test"
-config["datasets"] = datasets
-config["order"] = "LO"
-config["use_quad"] = True
-config["use_theory_covmat"] = True
-config["theory_path"] = commondata_path
-config["rot_to_fit_basis"] = None
-config["replica"] = 0
->>>>>>> ddb86134
+
+
+
 
 
 class TestOptimize_NS:
